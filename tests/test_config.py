# -*- coding: utf-8 -*-
"""
    test_config
    ~~~~~~~~~~~

    Test the sphinx.config.Config class and its handling in the
    Application class.

<<<<<<< HEAD
    :copyright: 2008 by Georg Brandl.
=======
    :copyright: Copyright 2007-2009 by the Sphinx team, see AUTHORS.
>>>>>>> 0b28b3e6
    :license: BSD, see LICENSE for details.
"""

from util import *

from sphinx.application import ExtensionError


@with_app(confoverrides={'master_doc': 'master', 'nonexisting_value': 'True',
                         'latex_elements.docclass': 'scrartcl'})
def test_core_config(app):
    cfg = app.config

    # simple values
    assert 'project' in cfg.__dict__
    assert cfg.project == 'Sphinx <Tests>'
    assert cfg.templates_path == ['_templates']

    # overrides
    assert cfg.master_doc == 'master'
    assert cfg.latex_elements['docclass'] == 'scrartcl'

    # simple default values
    assert 'exclude_dirs' not in cfg.__dict__
    assert cfg.exclude_dirs == []
    assert cfg.show_authors == False

    # complex default values
    assert 'html_title' not in cfg.__dict__
    assert cfg.html_title == 'Sphinx <Tests> v0.4alpha1 documentation'

    # complex default values mustn't raise
    for valuename in cfg.config_values:
        getattr(cfg, valuename)

    # "contains" gives True both for set and unset values
    assert 'project' in cfg
    assert 'html_title' in cfg
    assert 'nonexisting_value' not in cfg

    # invalid values
    raises(AttributeError, getattr, cfg, '_value')
    raises(AttributeError, getattr, cfg, 'nonexisting_value')

    # non-value attributes are deleted from the namespace
    raises(AttributeError, getattr, cfg, 'sys')

    # setting attributes
    cfg.project = 'Foo'
    assert cfg.project == 'Foo'

    # alternative access via item interface
    cfg['project'] = 'Sphinx Tests'
    assert cfg['project'] == cfg.project == 'Sphinx Tests'


@with_app()
def test_extension_values(app):
    cfg = app.config

    # default value
    assert cfg.value_from_ext == []
    # non-default value
    assert cfg.value_from_conf_py == 84

    # no duplicate values allowed
    raises_msg(ExtensionError, 'already present', app.add_config_value,
               'html_title', 'x', True)
    raises_msg(ExtensionError, 'already present', app.add_config_value,
               'value_from_ext', 'x', True)<|MERGE_RESOLUTION|>--- conflicted
+++ resolved
@@ -6,11 +6,7 @@
     Test the sphinx.config.Config class and its handling in the
     Application class.
 
-<<<<<<< HEAD
-    :copyright: 2008 by Georg Brandl.
-=======
     :copyright: Copyright 2007-2009 by the Sphinx team, see AUTHORS.
->>>>>>> 0b28b3e6
     :license: BSD, see LICENSE for details.
 """
 
