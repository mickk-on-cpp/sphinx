--- conflicted
+++ resolved
@@ -103,11 +103,7 @@
         u'# -*- coding: utf-8\n\nproject = u"Jägermeister"\n',
         encoding='utf-8')
     cfg = Config(tempdir, 'conf.py', {}, None)
-<<<<<<< HEAD
     cfg.init_values()
-=======
-    cfg.init_values(lambda warning: 1 / 0)
->>>>>>> 678cc3d5
     assert cfg.project == u'Jägermeister'
     assert logger.called is False
 
@@ -167,11 +163,7 @@
     for eol in (b'\n', b'\r\n'):
         configfile.write_bytes(b'project = "spam"' + eol)
         cfg = Config(tempdir, 'conf.py', {}, None)
-<<<<<<< HEAD
         cfg.init_values()
-=======
-        cfg.init_values(lambda warning: 1 / 0)
->>>>>>> 678cc3d5
         assert cfg.project == u'spam'
         assert logger.called is False
 
