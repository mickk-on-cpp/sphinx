# -*- coding: utf-8 -*-
"""
    test_api_translator
    ~~~~~~~~~~~~~~~~~~~

    Test the Sphinx API for translator.

    :copyright: Copyright 2007-2016 by the Sphinx team, see AUTHORS.
    :license: BSD, see LICENSE for details.
"""

import sys

import pytest
from util import rootdir


def setup_module():
    sys.path.insert(0, rootdir / 'roots' / 'test-api-set-translator')


def teardown_module():
    sys.path.remove(rootdir / 'roots' / 'test-api-set-translator')


@pytest.mark.sphinx('html')
def test_html_translator(app, status, warning):
    # no set_translator()
    translator_class = app.builder.translator_class
    assert translator_class
    assert translator_class.__name__ == 'SmartyPantsHTMLTranslator'


<<<<<<< HEAD
@with_app('html',
          confoverrides={'html_use_smartypants': False})
=======
@pytest.mark.sphinx('html', confoverrides={
    'html_translator_class': 'translator.ExtHTMLTranslator'})
def test_html_with_html_translator_class(app, status, warning):
    # no set_translator(), but html_translator_class
    translator_class = app.builder.translator_class
    assert translator_class
    assert translator_class.__name__ == 'ExtHTMLTranslator'


@pytest.mark.sphinx('html', confoverrides={
    'html_use_smartypants': False})
>>>>>>> 620616cd
def test_html_with_smartypants(app, status, warning):
    # no set_translator(), html_use_smartypants=False
    translator_class = app.builder.translator_class
    assert translator_class
    assert translator_class.__name__ == 'HTMLTranslator'


@pytest.mark.sphinx('html', testroot='api-set-translator')
def test_html_with_set_translator_for_html_(app, status, warning):
<<<<<<< HEAD
    # use set_translator()
=======
    # use set_translator(), no html_translator_class
    translator_class = app.builder.translator_class
    assert translator_class
    assert translator_class.__name__ == 'ConfHTMLTranslator'


@pytest.mark.sphinx('html', testroot='api-set-translator', confoverrides={
    'html_translator_class': 'translator.ExtHTMLTranslator'})
def test_html_with_set_translator_for_html_and_html_translator_class(
        app, status, warning):
    # use set_translator() and html_translator_class.
    # set_translator() is given priority over html_translator_clas.
>>>>>>> 620616cd
    translator_class = app.builder.translator_class
    assert translator_class
    assert translator_class.__name__ == 'ConfHTMLTranslator'


# this test break test_websupport.test_comments test. why?
# @pytest.mark.sphinx(
#     buildername='dirhtml',
#     srcdir=(test_roots / 'test-api-set-translator'),
# )
# def test_dirhtml_set_translator_for_dirhtml(app, status, warning):
#     translator_class = app.builder.translator_class
#     assert translator_class
#     assert translator_class.__name__ == 'ConfDirHTMLTranslator'


@pytest.mark.sphinx('singlehtml', testroot='api-set-translator')
def test_singlehtml_set_translator_for_singlehtml(app, status, warning):
    translator_class = app.builder.translator_class
    assert translator_class
    assert translator_class.__name__ == 'ConfSingleHTMLTranslator'


@pytest.mark.sphinx('pickle', testroot='api-set-translator')
def test_pickle_set_translator_for_pickle(app, status, warning):
    translator_class = app.builder.translator_class
    assert translator_class
    assert translator_class.__name__ == 'ConfPickleTranslator'


@pytest.mark.sphinx('json', testroot='api-set-translator')
def test_json_set_translator_for_json(app, status, warning):
    translator_class = app.builder.translator_class
    assert translator_class
    assert translator_class.__name__ == 'ConfJsonTranslator'


@pytest.mark.sphinx('latex', testroot='api-set-translator')
def test_html_with_set_translator_for_latex(app, status, warning):
    translator_class = app.builder.translator_class
    assert translator_class
    assert translator_class.__name__ == 'ConfLaTeXTranslator'


@pytest.mark.sphinx('man', testroot='api-set-translator')
def test_html_with_set_translator_for_man(app, status, warning):
    translator_class = app.builder.translator_class
    assert translator_class
    assert translator_class.__name__ == 'ConfManualPageTranslator'


@pytest.mark.sphinx('texinfo', testroot='api-set-translator')
def test_html_with_set_translator_for_texinfo(app, status, warning):
    translator_class = app.builder.translator_class
    assert translator_class
    assert translator_class.__name__ == 'ConfTexinfoTranslator'


@pytest.mark.sphinx('text', testroot='api-set-translator')
def test_html_with_set_translator_for_text(app, status, warning):
    translator_class = app.builder.translator_class
    assert translator_class
    assert translator_class.__name__ == 'ConfTextTranslator'


@pytest.mark.sphinx('xml', testroot='api-set-translator')
def test_html_with_set_translator_for_xml(app, status, warning):
    translator_class = app.builder.translator_class
    assert translator_class
    assert translator_class.__name__ == 'ConfXMLTranslator'


@pytest.mark.sphinx('pseudoxml', testroot='api-set-translator')
def test_html_with_set_translator_for_pseudoxml(app, status, warning):
    translator_class = app.builder.translator_class
    assert translator_class
    assert translator_class.__name__ == 'ConfPseudoXMLTranslator'<|MERGE_RESOLUTION|>--- conflicted
+++ resolved
@@ -31,22 +31,8 @@
     assert translator_class.__name__ == 'SmartyPantsHTMLTranslator'
 
 
-<<<<<<< HEAD
-@with_app('html',
-          confoverrides={'html_use_smartypants': False})
-=======
-@pytest.mark.sphinx('html', confoverrides={
-    'html_translator_class': 'translator.ExtHTMLTranslator'})
-def test_html_with_html_translator_class(app, status, warning):
-    # no set_translator(), but html_translator_class
-    translator_class = app.builder.translator_class
-    assert translator_class
-    assert translator_class.__name__ == 'ExtHTMLTranslator'
-
-
 @pytest.mark.sphinx('html', confoverrides={
     'html_use_smartypants': False})
->>>>>>> 620616cd
 def test_html_with_smartypants(app, status, warning):
     # no set_translator(), html_use_smartypants=False
     translator_class = app.builder.translator_class
@@ -56,22 +42,7 @@
 
 @pytest.mark.sphinx('html', testroot='api-set-translator')
 def test_html_with_set_translator_for_html_(app, status, warning):
-<<<<<<< HEAD
     # use set_translator()
-=======
-    # use set_translator(), no html_translator_class
-    translator_class = app.builder.translator_class
-    assert translator_class
-    assert translator_class.__name__ == 'ConfHTMLTranslator'
-
-
-@pytest.mark.sphinx('html', testroot='api-set-translator', confoverrides={
-    'html_translator_class': 'translator.ExtHTMLTranslator'})
-def test_html_with_set_translator_for_html_and_html_translator_class(
-        app, status, warning):
-    # use set_translator() and html_translator_class.
-    # set_translator() is given priority over html_translator_clas.
->>>>>>> 620616cd
     translator_class = app.builder.translator_class
     assert translator_class
     assert translator_class.__name__ == 'ConfHTMLTranslator'
