"""
    test_build
    ~~~~~~~~~~

    Test all builders.

    :copyright: Copyright 2007-2019 by the Sphinx team, see AUTHORS.
    :license: BSD, see LICENSE for details.
"""

import sys
from textwrap import dedent
from unittest import mock

import pytest
from docutils import nodes

from sphinx.errors import SphinxError
from sphinx.testing.path import path


def request_session_head(url, **kwargs):
    response = mock.Mock()
    response.status_code = 200
    response.url = url
    return response


@pytest.fixture
def nonascii_srcdir(request, rootdir, sphinx_test_tempdir):
    # If supported, build in a non-ASCII source dir
    test_name = '\u65e5\u672c\u8a9e'
    basedir = sphinx_test_tempdir / request.node.originalname
    try:
        srcdir = basedir / test_name
        if not srcdir.exists():
            (rootdir / 'test-root').copytree(srcdir)
    except UnicodeEncodeError:
        srcdir = basedir / 'all'
    else:
        # add a doc with a non-ASCII file name to the source dir
        (srcdir / (test_name + '.txt')).write_text(dedent("""
            nonascii file name page
            =======================
            """))

        master_doc = srcdir / 'index.txt'
        master_doc.write_text(master_doc.text() + dedent("""
                              .. toctree::

                                 %(test_name)s/%(test_name)s
                              """ % {'test_name': test_name}))
    return srcdir


# note: this test skips building docs for some builders because they have independent testcase.
#       (html, changes, epub, latex, texinfo and manpage)
@pytest.mark.parametrize(
    "buildername",
<<<<<<< HEAD
    ['dirhtml', 'singlehtml', 'text', 'changes', 'xml', 'pseudoxml', 'linkcheck'],
=======
    [
        # note: no 'html' - if it's ok with dirhtml it's ok with html
        'dirhtml', 'singlehtml', 'pickle', 'json', 'text', 'htmlhelp', 'qthelp',
        'applehelp', 'xml', 'pseudoxml', 'linkcheck',
    ],
>>>>>>> 9f283bc3
)
@mock.patch('sphinx.builders.linkcheck.requests.head',
            side_effect=request_session_head)
@pytest.mark.xfail(sys.platform == 'win32', reason="Not working on windows")
def test_build_all(requests_head, make_app, nonascii_srcdir, buildername):
    app = make_app(buildername, srcdir=nonascii_srcdir)
    app.build()


def test_master_doc_not_found(tempdir, make_app):
    (tempdir / 'conf.py').write_text('')
    assert tempdir.listdir() == ['conf.py']

    app = make_app('dummy', srcdir=tempdir)
    with pytest.raises(SphinxError):
        app.builder.build_all()  # no index.rst


@pytest.mark.sphinx(buildername='text', testroot='circular')
def test_circular_toctree(app, status, warning):
    app.builder.build_all()
    warnings = warning.getvalue()
    assert (
        'circular toctree references detected, ignoring: '
        'sub <- index <- sub') in warnings
    assert (
        'circular toctree references detected, ignoring: '
        'index <- sub <- index') in warnings


@pytest.mark.sphinx(buildername='text', testroot='numbered-circular')
def test_numbered_circular_toctree(app, status, warning):
    app.builder.build_all()
    warnings = warning.getvalue()
    assert (
        'circular toctree references detected, ignoring: '
        'sub <- index <- sub') in warnings
    assert (
        'circular toctree references detected, ignoring: '
        'index <- sub <- index') in warnings


@pytest.mark.sphinx(buildername='dummy', testroot='images')
def test_image_glob(app, status, warning):
    app.builder.build_all()

    # index.rst
    doctree = app.env.get_doctree('index')

    assert isinstance(doctree[0][1], nodes.image)
    assert doctree[0][1]['candidates'] == {'*': 'rimg.png'}
    assert doctree[0][1]['uri'] == 'rimg.png'

    assert isinstance(doctree[0][2], nodes.figure)
    assert isinstance(doctree[0][2][0], nodes.image)
    assert doctree[0][2][0]['candidates'] == {'*': 'rimg.png'}
    assert doctree[0][2][0]['uri'] == 'rimg.png'

    assert isinstance(doctree[0][3], nodes.image)
    assert doctree[0][3]['candidates'] == {'application/pdf': 'img.pdf',
                                           'image/gif': 'img.gif',
                                           'image/png': 'img.png'}
    assert doctree[0][3]['uri'] == 'img.*'

    assert isinstance(doctree[0][4], nodes.figure)
    assert isinstance(doctree[0][4][0], nodes.image)
    assert doctree[0][4][0]['candidates'] == {'application/pdf': 'img.pdf',
                                              'image/gif': 'img.gif',
                                              'image/png': 'img.png'}
    assert doctree[0][4][0]['uri'] == 'img.*'

    # subdir/index.rst
    doctree = app.env.get_doctree('subdir/index')

    assert isinstance(doctree[0][1], nodes.image)
    sub = path('subdir')
    assert doctree[0][1]['candidates'] == {'*': sub / 'rimg.png'}
    assert doctree[0][1]['uri'] == sub / 'rimg.png'

    assert isinstance(doctree[0][2], nodes.image)
    assert doctree[0][2]['candidates'] == {'application/pdf': 'subdir/svgimg.pdf',
                                           'image/svg+xml': 'subdir/svgimg.svg'}
    assert doctree[0][2]['uri'] == sub / 'svgimg.*'

    assert isinstance(doctree[0][3], nodes.figure)
    assert isinstance(doctree[0][3][0], nodes.image)
    assert doctree[0][3][0]['candidates'] == {'application/pdf': 'subdir/svgimg.pdf',
                                              'image/svg+xml': 'subdir/svgimg.svg'}
    assert doctree[0][3][0]['uri'] == sub / 'svgimg.*'<|MERGE_RESOLUTION|>--- conflicted
+++ resolved
@@ -57,15 +57,7 @@
 #       (html, changes, epub, latex, texinfo and manpage)
 @pytest.mark.parametrize(
     "buildername",
-<<<<<<< HEAD
-    ['dirhtml', 'singlehtml', 'text', 'changes', 'xml', 'pseudoxml', 'linkcheck'],
-=======
-    [
-        # note: no 'html' - if it's ok with dirhtml it's ok with html
-        'dirhtml', 'singlehtml', 'pickle', 'json', 'text', 'htmlhelp', 'qthelp',
-        'applehelp', 'xml', 'pseudoxml', 'linkcheck',
-    ],
->>>>>>> 9f283bc3
+    ['dirhtml', 'singlehtml', 'text', 'xml', 'pseudoxml', 'linkcheck'],
 )
 @mock.patch('sphinx.builders.linkcheck.requests.head',
             side_effect=request_session_head)
