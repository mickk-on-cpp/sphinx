--- conflicted
+++ resolved
@@ -186,7 +186,28 @@
     assert expect_line == matched_line
 
 
-<<<<<<< HEAD
+@with_app(buildername='text', warning=warnfile, cleanenv=True,
+          confoverrides={'language': 'xx', 'locale_dirs': ['.'],
+                         'gettext_compact': False})
+def test_i18n_literalblock_warning(app):
+    app.builddir.rmtree(True)  #for warnings acceleration
+    app.builder.build(['i18n/literalblock'])
+    result = (app.outdir / 'i18n' / 'literalblock.txt').text(encoding='utf-8')
+    expect = (u"\nI18N WITH LITERAL BLOCK"
+              u"\n***********************\n"
+              u"\nCORRECT LITERAL BLOCK:\n"
+              u"\n   this is"
+              u"\n   literal block\n"
+              u"\nMISSING LITERAL BLOCK:\n"
+              u"\n<SYSTEM MESSAGE: ")
+    assert result.startswith(expect)
+
+    warnings = warnfile.getvalue().replace(os.sep, '/')
+    expected_warning_expr = u'.*/i18n/literalblock.txt:\\d+: ' \
+            u'WARNING: Literal block expected; none found.'
+    assert re.search(expected_warning_expr, warnings)
+
+
 @with_app(buildername='text', cleanenv=True,
           confoverrides={'language': 'xx', 'locale_dirs': ['.'],
                          'gettext_compact': False})
@@ -203,26 +224,4 @@
               u"\nSee also:\n"
               u"\n   SHORT TEXT 2\n"
               u"\n   LONG TEXT 2\n")
-    assert result == expect
-=======
-@with_app(buildername='text', warning=warnfile, cleanenv=True,
-          confoverrides={'language': 'xx', 'locale_dirs': ['.'],
-                         'gettext_compact': False})
-def test_i18n_literalblock_warning(app):
-    app.builddir.rmtree(True)  #for warnings acceleration
-    app.builder.build(['i18n/literalblock'])
-    result = (app.outdir / 'i18n' / 'literalblock.txt').text(encoding='utf-8')
-    expect = (u"\nI18N WITH LITERAL BLOCK"
-              u"\n***********************\n"
-              u"\nCORRECT LITERAL BLOCK:\n"
-              u"\n   this is"
-              u"\n   literal block\n"
-              u"\nMISSING LITERAL BLOCK:\n"
-              u"\n<SYSTEM MESSAGE: ")
-    assert result.startswith(expect)
-
-    warnings = warnfile.getvalue().replace(os.sep, '/')
-    expected_warning_expr = u'.*/i18n/literalblock.txt:\\d+: ' \
-            u'WARNING: Literal block expected; none found.'
-    assert re.search(expected_warning_expr, warnings)
->>>>>>> c69b7b42
+    assert result == expect