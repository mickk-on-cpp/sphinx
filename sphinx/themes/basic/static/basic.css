/*
 * basic.css
 * ~~~~~~~~~
 *
 * Sphinx stylesheet -- basic theme.
 *
 * :copyright: Copyright 2007-2010 by the Sphinx team, see AUTHORS.
 * :license: BSD, see LICENSE for details.
 *
 */

/* -- main layout ----------------------------------------------------------- */

div.clearer {
    clear: both;
}

/* -- relbar ---------------------------------------------------------------- */

div.related {
    width: 100%;
    font-size: 90%;
}

div.related h3 {
    display: none;
}

div.related ul {
    margin: 0;
    padding: 0 0 0 10px;
    list-style: none;
}

div.related li {
    display: inline;
}

div.related li.right {
    float: right;
    margin-right: 5px;
}

/* -- sidebar --------------------------------------------------------------- */

div.sphinxsidebarwrapper {
    padding: 10px 5px 0 10px;
}

div.sphinxsidebar {
    float: left;
    width: 230px;
    margin-left: -100%;
    font-size: 90%;
}

div.sphinxsidebar ul {
    list-style: none;
}

div.sphinxsidebar ul ul,
div.sphinxsidebar ul.want-points {
    margin-left: 20px;
    list-style: square;
}

div.sphinxsidebar ul ul {
    margin-top: 0;
    margin-bottom: 0;
}

div.sphinxsidebar form {
    margin-top: 10px;
}

div.sphinxsidebar input {
    border: 1px solid #98dbcc;
    font-family: sans-serif;
    font-size: 1em;
}

img {
    border: 0;
}

/* -- search page ----------------------------------------------------------- */

ul.search {
    margin: 10px 0 0 20px;
    padding: 0;
}

ul.search li {
    padding: 5px 0 5px 20px;
    background-image: url(file.png);
    background-repeat: no-repeat;
    background-position: 0 7px;
}

ul.search li a {
    font-weight: bold;
}

ul.search li div.context {
    color: #888;
    margin: 2px 0 0 30px;
    text-align: left;
}

ul.keywordmatches li.goodmatch a {
    font-weight: bold;
}

/* -- index page ------------------------------------------------------------ */

table.contentstable {
    width: 90%;
}

table.contentstable p.biglink {
    line-height: 150%;
}

a.biglink {
    font-size: 1.3em;
}

span.linkdescr {
    font-style: italic;
    padding-top: 5px;
    font-size: 90%;
}

/* -- general index --------------------------------------------------------- */

table.indextable {
    width: 100%;
}

table.indextable td {
    text-align: left;
    vertical-align: top;
}

table.indextable dl, table.indextable dd {
    margin-top: 0;
    margin-bottom: 0;
}

table.indextable tr.pcap {
    height: 10px;
}

table.indextable tr.cap {
    margin-top: 10px;
    background-color: #f2f2f2;
}

img.toggler {
    margin-right: 3px;
    margin-top: 3px;
    cursor: pointer;
}

div.modindex-jumpbox {
    border-top: 1px solid #ddd;
    border-bottom: 1px solid #ddd;
    margin: 1em 0 1em 0;
    padding: 0.4em;
}

div.genindex-jumpbox {
    border-top: 1px solid #ddd;
    border-bottom: 1px solid #ddd;
    margin: 1em 0 1em 0;
    padding: 0.4em;
}

/* -- general body styles --------------------------------------------------- */

a.headerlink {
    visibility: hidden;
}

h1:hover > a.headerlink,
h2:hover > a.headerlink,
h3:hover > a.headerlink,
h4:hover > a.headerlink,
h5:hover > a.headerlink,
h6:hover > a.headerlink,
dt:hover > a.headerlink {
    visibility: visible;
}

div.body p.caption {
    text-align: inherit;
}

div.body td {
    text-align: left;
}

.field-list ul {
    padding-left: 1em;
}

.first {
    margin-top: 0 !important;
}

p.rubric {
    margin-top: 30px;
    font-weight: bold;
}

/* -- sidebars -------------------------------------------------------------- */

div.sidebar {
    margin: 0 0 0.5em 1em;
    border: 1px solid #ddb;
    padding: 7px 7px 0 7px;
    background-color: #ffe;
    width: 40%;
    float: right;
}

p.sidebar-title {
    font-weight: bold;
}

/* -- topics ---------------------------------------------------------------- */

div.topic {
    border: 1px solid #ccc;
    padding: 7px 7px 0 7px;
    margin: 10px 0 10px 0;
}

p.topic-title {
    font-size: 1.1em;
    font-weight: bold;
    margin-top: 10px;
}

/* -- admonitions ----------------------------------------------------------- */

div.admonition {
    margin-top: 10px;
    margin-bottom: 10px;
    padding: 7px;
}

div.admonition dt {
    font-weight: bold;
}

div.admonition dl {
    margin-bottom: 0;
}

p.admonition-title {
    margin: 0px 10px 5px 0px;
    font-weight: bold;
}

div.body p.centered {
    text-align: center;
    margin-top: 25px;
}

/* -- tables ---------------------------------------------------------------- */

table.docutils {
    border: 0;
    border-collapse: collapse;
}

table.docutils td, table.docutils th {
    padding: 1px 8px 1px 5px;
    border-top: 0;
    border-left: 0;
    border-right: 0;
    border-bottom: 1px solid #aaa;
}

table.field-list td, table.field-list th {
    border: 0 !important;
}

table.footnote td, table.footnote th {
    border: 0 !important;
}

th {
    text-align: left;
    padding-right: 5px;
}

/* -- other body styles ----------------------------------------------------- */

dl {
    margin-bottom: 15px;
}

dd p {
    margin-top: 0px;
}

dd ul, dd table {
    margin-bottom: 10px;
}

dd {
    margin-top: 3px;
    margin-bottom: 10px;
    margin-left: 30px;
}

dt:target, .highlighted {
    background-color: #fbe54e;
}

dl.glossary dt {
    font-weight: bold;
    font-size: 1.1em;
}

.field-list ul {
    margin: 0;
    padding-left: 1em;
}

.field-list p {
    margin: 0;
}

.refcount {
    color: #060;
}

.optional {
    font-size: 1.3em;
}

.versionmodified {
    font-style: italic;
}

.system-message {
    background-color: #fda;
    padding: 5px;
    border: 3px solid red;
}

.footnote:target  {
    background-color: #ffa
}

.line-block {
    display: block;
    margin-top: 1em;
    margin-bottom: 1em;
}

.line-block .line-block {
    margin-top: 0;
    margin-bottom: 0;
    margin-left: 1.5em;
}

<<<<<<< HEAD
=======
.command,
.makevar,
.program
{
    font-weight: bold;
}

.kbd,
.regexp
{
    font-family: monospace;
    white-space: pre-wrap;
    background-color: #ecf0f3;
    padding: 0 1px 0 1px;
    font-size: 0.95em;
}

.dfn {
    font-style: italic;
}

.guilabel {
    font-family: sans-serif;
    font-weight: bold;
}

.menuselection {
    font-family: sans-serif;
    font-style: italic;
    font-weight: bold;
}

.accelerator {
    text-decoration: underline;
}

>>>>>>> 0301dccd
/* -- code displays --------------------------------------------------------- */

pre {
    overflow: auto;
}

td.linenos pre {
    padding: 5px 0px;
    border: 0;
    background-color: transparent;
    color: #aaa;
}

table.highlighttable {
    margin-left: 0.5em;
}

table.highlighttable td {
    padding: 0 0.5em 0 0.5em;
}

tt.descname {
    background-color: transparent;
    font-weight: bold;
    font-size: 1.2em;
}

tt.descclassname {
    background-color: transparent;
}

tt.xref, a tt {
    background-color: transparent;
    font-weight: bold;
}

h1 tt, h2 tt, h3 tt, h4 tt, h5 tt, h6 tt {
    background-color: transparent;
}

.viewcode-link {
    float: right;
}

.viewcode-back {
    float: right;
    font-family: sans-serif;
}

div.viewcode-block:target {
    margin: -1px -10px;
    padding: 0 10px;
}

/* -- math display ---------------------------------------------------------- */

img.math {
    vertical-align: middle;
}

div.body div.math p {
    text-align: center;
}

span.eqno {
    float: right;
}

/* -- printout stylesheet --------------------------------------------------- */

@media print {
    div.document,
    div.documentwrapper,
    div.bodywrapper {
        margin: 0 !important;
        width: 100%;
    }

    div.sphinxsidebar,
    div.related,
    div.footer,
    #top-link {
        display: none;
    }
}<|MERGE_RESOLUTION|>--- conflicted
+++ resolved
@@ -368,45 +368,14 @@
     margin-left: 1.5em;
 }
 
-<<<<<<< HEAD
-=======
-.command,
-.makevar,
-.program
-{
-    font-weight: bold;
-}
-
-.kbd,
-.regexp
-{
-    font-family: monospace;
-    white-space: pre-wrap;
-    background-color: #ecf0f3;
-    padding: 0 1px 0 1px;
-    font-size: 0.95em;
-}
-
-.dfn {
-    font-style: italic;
-}
-
-.guilabel {
+.guilabel, .menuselection {
     font-family: sans-serif;
-    font-weight: bold;
-}
-
-.menuselection {
-    font-family: sans-serif;
-    font-style: italic;
-    font-weight: bold;
 }
 
 .accelerator {
     text-decoration: underline;
 }
 
->>>>>>> 0301dccd
 /* -- code displays --------------------------------------------------------- */
 
 pre {
