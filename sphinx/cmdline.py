--- conflicted
+++ resolved
@@ -11,11 +11,8 @@
 from __future__ import print_function
 
 import argparse
-<<<<<<< HEAD
 import os
-=======
 import multiprocessing
->>>>>>> 91873f09
 import sys
 import traceback
 
