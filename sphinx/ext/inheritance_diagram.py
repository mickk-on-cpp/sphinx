# -*- coding: utf-8 -*-
r"""
    sphinx.ext.inheritance_diagram
    ~~~~~~~~~~~~~~~~~~~~~~~~~~~~~~

    Defines a docutils directive for inserting inheritance diagrams.

    Provide the directive with one or more classes or modules (separated
    by whitespace).  For modules, all of the classes in that module will
    be used.

    Example::

       Given the following classes:

       class A: pass
       class B(A): pass
       class C(A): pass
       class D(B, C): pass
       class E(B): pass

       .. inheritance-diagram: D E

       Produces a graph like the following:

                   A
                  / \
                 B   C
                / \ /
               E   D

    The graph is inserted as a PNG+image map into HTML and a PDF in
    LaTeX.

    :copyright: Copyright 2007-2018 by the Sphinx team, see AUTHORS.
    :license: BSD, see LICENSE for details.
"""

import re
import sys
import inspect
from hashlib import md5

from six import text_type
from six.moves import builtins

from docutils import nodes
from docutils.parsers.rst import Directive, directives

import sphinx
from sphinx.ext.graphviz import render_dot_html, render_dot_latex, \
    render_dot_texinfo, figure_wrapper
from sphinx.pycode import ModuleAnalyzer
from sphinx.util import force_decode

if False:
    # For type annotation
    from typing import Any, Dict, List, Tuple, Dict, Optional  # NOQA
    from sphinx.application import Sphinx  # NOQA
    from sphinx.environment import BuildEnvironment  # NOQA


module_sig_re = re.compile(r'''^(?:([\w.]*)\.)?  # module names
                           (\w+)  \s* $          # class/final module name
                           ''', re.VERBOSE)


def try_import(objname):
    # type: (unicode) -> Any
    """Import a object or module using *name* and *currentmodule*.
    *name* should be a relative name from *currentmodule* or
    a fully-qualified name.

    Returns imported object or module.  If failed, returns None value.
    """
    try:
        __import__(objname)
        return sys.modules.get(objname)  # type: ignore
    except ImportError:
        modname, attrname = module_sig_re.match(objname).groups()  # type: ignore
        if modname is None:
            return None
        try:
            __import__(modname)
            return getattr(sys.modules.get(modname), attrname, None)
        except ImportError:
            return None


def import_classes(name, currmodule):
    # type: (unicode, unicode) -> Any
    """Import a class using its fully-qualified *name*."""
    target = None

    # import class or module using currmodule
    if currmodule:
        target = try_import(currmodule + '.' + name)

    # import class or module without currmodule
    if target is None:
        target = try_import(name)

    if target is None:
        raise InheritanceException(
            'Could not import class or module %r specified for '
            'inheritance diagram' % name)

    if inspect.isclass(target):
        # If imported object is a class, just return it
        return [target]
    elif inspect.ismodule(target):
        # If imported object is a module, return classes defined on it
        classes = []
        for cls in target.__dict__.values():
            if inspect.isclass(cls) and cls.__module__ == target.__name__:
                classes.append(cls)
        return classes
    raise InheritanceException('%r specified for inheritance diagram is '
                               'not a class or module' % name)


class InheritanceException(Exception):
    pass


class InheritanceGraph(object):
    """
    Given a list of classes, determines the set of classes that they inherit
    from all the way to the root "object", and then is able to generate a
    graphviz dot graph from them.
    """
    def __init__(self, class_names, currmodule, show_builtins=False,
<<<<<<< HEAD
                 private_bases=False, parts=0, aliases=None):
        # type: (unicode, str, bool, bool, int, Optional[Dict[unicode, unicode]]) -> None
=======
                 private_bases=False, parts=0, top_classes=[]):
        # type: (unicode, str, bool, bool, int, List[Any]) -> None
>>>>>>> 9486f0d8
        """*class_names* is a list of child classes to show bases from.

        If *show_builtins* is True, then Python builtins will be shown
        in the graph.
        """
        self.class_names = class_names
        classes = self._import_classes(class_names, currmodule)
        self.class_info = self._class_info(classes, show_builtins,
<<<<<<< HEAD
                                           private_bases, parts, aliases)
=======
                                           private_bases, parts, top_classes)
>>>>>>> 9486f0d8
        if not self.class_info:
            raise InheritanceException('No classes found for '
                                       'inheritance diagram')

    def _import_classes(self, class_names, currmodule):
        # type: (unicode, str) -> List[Any]
        """Import a list of classes."""
        classes = []  # type: List[Any]
        for name in class_names:
            classes.extend(import_classes(name, currmodule))
        return classes

<<<<<<< HEAD
    def _class_info(self, classes, show_builtins, private_bases, parts, aliases):
        # type: (List[Any], bool, bool, int, Optional[Dict[unicode, unicode]]) -> List[Tuple[unicode, unicode, List[unicode], unicode]]  # NOQA
=======
    def _class_info(self, classes, show_builtins, private_bases, parts, top_classes):
        # type: (List[Any], bool, bool, int, List[Any]) -> List[Tuple[unicode, unicode, List[unicode], unicode]]  # NOQA
>>>>>>> 9486f0d8
        """Return name and bases for all classes that are ancestors of
        *classes*.

        *parts* gives the number of dotted name parts that is removed from the
        displayed node names.

        *top_classes* gives the name(s) of the top most ancestor class to traverse
        to. Multiple names can be specified separated by comma.
        """
        all_classes = {}
        py_builtins = vars(builtins).values()

        def recurse(cls):
            # type: (Any) -> None
            if not show_builtins and cls in py_builtins:
                return
            if not private_bases and cls.__name__.startswith('_'):
                return

            nodename = self.class_name(cls, parts, aliases)
            fullname = self.class_name(cls, 0, aliases)

            # Use first line of docstring as tooltip, if available
            tooltip = None
            try:
                if cls.__doc__:
                    enc = ModuleAnalyzer.for_module(cls.__module__).encoding
                    doc = cls.__doc__.strip().split("\n")[0]
                    if not isinstance(doc, text_type):
                        doc = force_decode(doc, enc)
                    if doc:
                        tooltip = '"%s"' % doc.replace('"', '\\"')
            except Exception:  # might raise AttributeError for strange classes
                pass

            baselist = []  # type: List[unicode]
            all_classes[cls] = (nodename, fullname, baselist, tooltip)

            if fullname in top_classes:
                return

            for base in cls.__bases__:
                if not show_builtins and base in py_builtins:
                    continue
                if not private_bases and base.__name__.startswith('_'):
                    continue
                baselist.append(self.class_name(base, parts, aliases))
                if base not in all_classes:
                    recurse(base)

        for cls in classes:
            recurse(cls)

        return list(all_classes.values())

    def class_name(self, cls, parts=0, aliases=None):
        # type: (Any, int, Optional[Dict[unicode, unicode]]) -> unicode
        """Given a class object, return a fully-qualified name.

        This works for things I've tested in matplotlib so far, but may not be
        completely general.
        """
        module = cls.__module__
        if module in ('__builtin__', 'builtins'):
            fullname = cls.__name__
        else:
            fullname = '%s.%s' % (module, cls.__name__)
        if parts == 0:
            result = fullname
        else:
            name_parts = fullname.split('.')
            result = '.'.join(name_parts[-parts:])
        if aliases is not None and result in aliases:
            return aliases[result]
        return result

    def get_all_class_names(self):
        # type: () -> List[unicode]
        """Get all of the class names involved in the graph."""
        return [fullname for (_, fullname, _, _) in self.class_info]  # type: ignore

    # These are the default attrs for graphviz
    default_graph_attrs = {
        'rankdir': 'LR',
        'size': '"8.0, 12.0"',
    }
    default_node_attrs = {
        'shape': 'box',
        'fontsize': 10,
        'height': 0.25,
        'fontname': '"Vera Sans, DejaVu Sans, Liberation Sans, '
                    'Arial, Helvetica, sans"',
        'style': '"setlinewidth(0.5)"',
    }
    default_edge_attrs = {
        'arrowsize': 0.5,
        'style': '"setlinewidth(0.5)"',
    }

    def _format_node_attrs(self, attrs):
        # type: (Dict) -> unicode
        return ','.join(['%s=%s' % x for x in sorted(attrs.items())])

    def _format_graph_attrs(self, attrs):
        # type: (Dict) -> unicode
        return ''.join(['%s=%s;\n' % x for x in sorted(attrs.items())])

    def generate_dot(self, name, urls={}, env=None,
                     graph_attrs={}, node_attrs={}, edge_attrs={}):
        # type: (unicode, Dict, BuildEnvironment, Dict, Dict, Dict) -> unicode
        """Generate a graphviz dot graph from the classes that were passed in
        to __init__.

        *name* is the name of the graph.

        *urls* is a dictionary mapping class names to HTTP URLs.

        *graph_attrs*, *node_attrs*, *edge_attrs* are dictionaries containing
        key/value pairs to pass on as graphviz properties.
        """
        g_attrs = self.default_graph_attrs.copy()
        n_attrs = self.default_node_attrs.copy()
        e_attrs = self.default_edge_attrs.copy()
        g_attrs.update(graph_attrs)
        n_attrs.update(node_attrs)
        e_attrs.update(edge_attrs)
        if env:
            g_attrs.update(env.config.inheritance_graph_attrs)
            n_attrs.update(env.config.inheritance_node_attrs)
            e_attrs.update(env.config.inheritance_edge_attrs)

        res = []  # type: List[unicode]
        res.append('digraph %s {\n' % name)
        res.append(self._format_graph_attrs(g_attrs))

        for name, fullname, bases, tooltip in sorted(self.class_info):
            # Write the node
            this_node_attrs = n_attrs.copy()
            if fullname in urls:
                this_node_attrs['URL'] = '"%s"' % urls[fullname]
                this_node_attrs['target'] = '"_top"'
            if tooltip:
                this_node_attrs['tooltip'] = tooltip
            res.append('  "%s" [%s];\n' %
                       (name, self._format_node_attrs(this_node_attrs)))

            # Write the edges
            for base_name in bases:
                res.append('  "%s" -> "%s" [%s];\n' %
                           (base_name, name,
                            self._format_node_attrs(e_attrs)))
        res.append('}\n')
        return ''.join(res)


class inheritance_diagram(nodes.General, nodes.Element):
    """
    A docutils node to use as a placeholder for the inheritance diagram.
    """
    pass


class InheritanceDiagram(Directive):
    """
    Run when the inheritance_diagram directive is first encountered.
    """
    has_content = False
    required_arguments = 1
    optional_arguments = 0
    final_argument_whitespace = True
    option_spec = {
        'parts': directives.nonnegative_int,
        'private-bases': directives.flag,
        'caption': directives.unchanged,
        'top-classes': directives.unchanged_required,
    }

    def run(self):
        # type: () -> List[nodes.Node]
        node = inheritance_diagram()
        node.document = self.state.document
        env = self.state.document.settings.env
        class_names = self.arguments[0].split()
        class_role = env.get_domain('py').role('class')
        # Store the original content for use as a hash
        node['parts'] = self.options.get('parts', 0)
        node['content'] = ', '.join(class_names)
        node['top-classes'] = []
        for cls in self.options.get('top-classes', '').split(','):
            cls = cls.strip()
            if cls:
                node['top-classes'].append(cls)

        # Create a graph starting with the list of classes
        try:
            graph = InheritanceGraph(
                class_names, env.ref_context.get('py:module'),
                parts=node['parts'],
                private_bases='private-bases' in self.options,
<<<<<<< HEAD
                aliases=env.config.inheritance_alias)
=======
                top_classes=node['top-classes'])
>>>>>>> 9486f0d8
        except InheritanceException as err:
            return [node.document.reporter.warning(err.args[0],
                                                   line=self.lineno)]

        # Create xref nodes for each target of the graph's image map and
        # add them to the doc tree so that Sphinx can resolve the
        # references to real URLs later.  These nodes will eventually be
        # removed from the doctree after we're done with them.
        for name in graph.get_all_class_names():
            refnodes, x = class_role(
                'class', ':class:`%s`' % name, name, 0, self.state)
            node.extend(refnodes)
        # Store the graph object so we can use it to generate the
        # dot file later
        node['graph'] = graph

        # wrap the result in figure node
        caption = self.options.get('caption')
        if caption:
            node = figure_wrapper(self, node, caption)
        return [node]


def get_graph_hash(node):
    # type: (inheritance_diagram) -> unicode
    encoded = (node['content'] + str(node['parts'])).encode('utf-8')
    return md5(encoded).hexdigest()[-10:]


def html_visit_inheritance_diagram(self, node):
    # type: (nodes.NodeVisitor, inheritance_diagram) -> None
    """
    Output the graph for HTML.  This will insert a PNG with clickable
    image map.
    """
    graph = node['graph']

    graph_hash = get_graph_hash(node)
    name = 'inheritance%s' % graph_hash

    # Create a mapping from fully-qualified class names to URLs.
    graphviz_output_format = self.builder.env.config.graphviz_output_format.upper()
    current_filename = self.builder.current_docname + self.builder.out_suffix
    urls = {}
    for child in node:
        if child.get('refuri') is not None:
            if graphviz_output_format == 'SVG':
                urls[child['reftitle']] = "../" + child.get('refuri')
            else:
                urls[child['reftitle']] = child.get('refuri')
        elif child.get('refid') is not None:
            if graphviz_output_format == 'SVG':
                urls[child['reftitle']] = '../' + current_filename + '#' + child.get('refid')
            else:
                urls[child['reftitle']] = '#' + child.get('refid')

    dotcode = graph.generate_dot(name, urls, env=self.builder.env)
    render_dot_html(self, node, dotcode, {}, 'inheritance', 'inheritance',
                    alt='Inheritance diagram of ' + node['content'])
    raise nodes.SkipNode


def latex_visit_inheritance_diagram(self, node):
    # type: (nodes.NodeVisitor, inheritance_diagram) -> None
    """
    Output the graph for LaTeX.  This will insert a PDF.
    """
    graph = node['graph']

    graph_hash = get_graph_hash(node)
    name = 'inheritance%s' % graph_hash

    dotcode = graph.generate_dot(name, env=self.builder.env,
                                 graph_attrs={'size': '"6.0,6.0"'})
    render_dot_latex(self, node, dotcode, {}, 'inheritance')
    raise nodes.SkipNode


def texinfo_visit_inheritance_diagram(self, node):
    # type: (nodes.NodeVisitor, inheritance_diagram) -> None
    """
    Output the graph for Texinfo.  This will insert a PNG.
    """
    graph = node['graph']

    graph_hash = get_graph_hash(node)
    name = 'inheritance%s' % graph_hash

    dotcode = graph.generate_dot(name, env=self.builder.env,
                                 graph_attrs={'size': '"6.0,6.0"'})
    render_dot_texinfo(self, node, dotcode, {}, 'inheritance')
    raise nodes.SkipNode


def skip(self, node):
    # type: (nodes.NodeVisitor, inheritance_diagram) -> None
    raise nodes.SkipNode


def setup(app):
    # type: (Sphinx) -> Dict[unicode, Any]
    app.setup_extension('sphinx.ext.graphviz')
    app.add_node(
        inheritance_diagram,
        latex=(latex_visit_inheritance_diagram, None),
        html=(html_visit_inheritance_diagram, None),
        text=(skip, None),
        man=(skip, None),
        texinfo=(texinfo_visit_inheritance_diagram, None))
    app.add_directive('inheritance-diagram', InheritanceDiagram)
    app.add_config_value('inheritance_graph_attrs', {}, False)
    app.add_config_value('inheritance_node_attrs', {}, False)
    app.add_config_value('inheritance_edge_attrs', {}, False)
    app.add_config_value('inheritance_alias', {}, False)
    return {'version': sphinx.__display_version__, 'parallel_read_safe': True}<|MERGE_RESOLUTION|>--- conflicted
+++ resolved
@@ -130,13 +130,8 @@
     graphviz dot graph from them.
     """
     def __init__(self, class_names, currmodule, show_builtins=False,
-<<<<<<< HEAD
-                 private_bases=False, parts=0, aliases=None):
-        # type: (unicode, str, bool, bool, int, Optional[Dict[unicode, unicode]]) -> None
-=======
-                 private_bases=False, parts=0, top_classes=[]):
-        # type: (unicode, str, bool, bool, int, List[Any]) -> None
->>>>>>> 9486f0d8
+                 private_bases=False, parts=0, aliases=None, top_classes=[]):
+        # type: (unicode, str, bool, bool, int, Optional[Dict[unicode, unicode]], List[Any]) -> None  # NOQA
         """*class_names* is a list of child classes to show bases from.
 
         If *show_builtins* is True, then Python builtins will be shown
@@ -145,11 +140,7 @@
         self.class_names = class_names
         classes = self._import_classes(class_names, currmodule)
         self.class_info = self._class_info(classes, show_builtins,
-<<<<<<< HEAD
-                                           private_bases, parts, aliases)
-=======
-                                           private_bases, parts, top_classes)
->>>>>>> 9486f0d8
+                                           private_bases, parts, aliases, top_classes)
         if not self.class_info:
             raise InheritanceException('No classes found for '
                                        'inheritance diagram')
@@ -162,13 +153,8 @@
             classes.extend(import_classes(name, currmodule))
         return classes
 
-<<<<<<< HEAD
-    def _class_info(self, classes, show_builtins, private_bases, parts, aliases):
-        # type: (List[Any], bool, bool, int, Optional[Dict[unicode, unicode]]) -> List[Tuple[unicode, unicode, List[unicode], unicode]]  # NOQA
-=======
-    def _class_info(self, classes, show_builtins, private_bases, parts, top_classes):
-        # type: (List[Any], bool, bool, int, List[Any]) -> List[Tuple[unicode, unicode, List[unicode], unicode]]  # NOQA
->>>>>>> 9486f0d8
+    def _class_info(self, classes, show_builtins, private_bases, parts, aliases, top_classes):
+        # type: (List[Any], bool, bool, int, Optional[Dict[unicode, unicode]], List[Any]) -> List[Tuple[unicode, unicode, List[unicode], unicode]]  # NOQA
         """Return name and bases for all classes that are ancestors of
         *classes*.
 
@@ -368,11 +354,8 @@
                 class_names, env.ref_context.get('py:module'),
                 parts=node['parts'],
                 private_bases='private-bases' in self.options,
-<<<<<<< HEAD
-                aliases=env.config.inheritance_alias)
-=======
+                aliases=env.config.inheritance_alias,
                 top_classes=node['top-classes'])
->>>>>>> 9486f0d8
         except InheritanceException as err:
             return [node.document.reporter.warning(err.args[0],
                                                    line=self.lineno)]
