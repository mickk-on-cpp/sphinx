--- conflicted
+++ resolved
@@ -1346,12 +1346,8 @@
 
     @staticmethod
     def is_function_or_method(obj):
-<<<<<<< HEAD
         # type: (Any) -> bool
-        return inspect.isfunction(obj) or inspect.isbuiltin(obj) or inspect.ismethod(obj)
-=======
         return isfunction(obj) or isbuiltin(obj) or inspect.ismethod(obj)
->>>>>>> 6e06ec2f
 
     @classmethod
     def can_document_member(cls, member, membername, isattr, parent):
