--- conflicted
+++ resolved
@@ -25,13 +25,9 @@
 from sphinx.util.i18n import format_date
 from sphinx.util.nodes import apply_source_workaround, is_smartquotable
 
-<<<<<<< HEAD
-if TYPE_CHECKING:
-    from typing import Generator, List  # NOQA
-=======
 if False:
     # For type annotation
->>>>>>> d97f41c0
+    from typing import Generator, List  # NOQA
     from sphinx.application import Sphinx  # NOQA
     from sphinx.config import Config  # NOQA
     from sphinx.domain.std import StandardDomain  # NOQA
