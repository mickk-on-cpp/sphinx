--- conflicted
+++ resolved
@@ -910,15 +910,11 @@
 
 
 def setup(app):
-<<<<<<< HEAD
     # type: (Sphinx) -> None
-    app.add_domain(StandardDomain)
-=======
     app.add_domain(StandardDomain)
 
     return {
         'version': 'builtin',
         'parallel_read_safe': True,
         'parallel_write_safe': True,
-    }
->>>>>>> 6bb90305
+    }