# -*- coding: utf-8 -*-
"""
    sphinx.domains.cpp
    ~~~~~~~~~~~~~~~~~~

    The C++ language domain.

    :copyright: Copyright 2007-2016 by the Sphinx team, see AUTHORS.
    :license: BSD, see LICENSE for details.
"""

import re
from copy import deepcopy

from six import iteritems, text_type
from docutils import nodes

from sphinx import addnodes
from sphinx.roles import XRefRole
from sphinx.locale import l_, _
from sphinx.domains import Domain, ObjType
from sphinx.directives import ObjectDescription
from sphinx.util.nodes import make_refnode
from sphinx.util.compat import Directive
from sphinx.util.pycompat import UnicodeMixin
from sphinx.util.docfields import Field, GroupedField

"""
    Important note on ids
    ----------------------------------------------------------------------------

    Multiple id generation schemes are used due to backwards compatibility.
    - v1: 1.2.3 <= version < 1.3
          The style used before the rewrite.
          It is not the actual old code, but a replication of the behaviour.
    - v2: 1.3 <= version < now
          Standardised mangling scheme from
          http://mentorembedded.github.io/cxx-abi/abi.html#mangling
          though not completely implemented.
    All versions are generated and attached to elements. The newest is used for
    the index. All of the versions should work as permalinks.


    Tagnames
    ----------------------------------------------------------------------------

    Each desc_signature node will have the attribute 'sphinx_cpp_tagname' set to
    - 'templateParams', if the line is on the form 'template<...>',
    - 'declarator', if the line contains the name of the declared object.
    No other desc_signature nodes should exist (so far).


    Grammar
    ----------------------------------------------------------------------------

    See http://www.nongnu.org/hcb/ for the grammar,
    or https://github.com/cplusplus/draft/blob/master/source/grammar.tex
    for the newest grammar.

    common grammar things:
        template-declaration ->
            "template" "<" template-parameter-list ">" declaration
        template-parameter-list ->
              template-parameter
            | template-parameter-list "," template-parameter
        template-parameter ->
              type-parameter
            | parameter-declaration # i.e., same as a function argument

        type-parameter ->
              "class"    "..."[opt] identifier[opt]
            | "class"               identifier[opt] "=" type-id
            | "typename" "..."[opt] identifier[opt]
            | "typename"            identifier[opt] "=" type-id
            | "template" "<" template-parameter-list ">"
                "class"  "..."[opt] identifier[opt]
            | "template" "<" template-parameter-list ">"
                "class"             identifier[opt] "=" id-expression
            # also, from C++17 we can have "typname" in template templates
        templateDeclPrefix ->
            "template" "<" template-parameter-list ">"

        simple-declaration ->
            attribute-specifier-seq[opt] decl-specifier-seq[opt]
                init-declarator-list[opt] ;
        # Drop the semi-colon. For now: drop the attributes (TODO).
        # Use at most 1 init-declerator.
        -> decl-specifier-seq init-declerator
        -> decl-specifier-seq declerator initializer

        decl-specifier ->
              storage-class-specifier ->
                 (  "static" (only for member_object and function_object)
                  | "extern" (only for member_object and function_object)
                  | "register"
                 )
                 thread_local[opt] (only for member_object)
                                   (it can also appear before the others)

            | type-specifier -> trailing-type-specifier
            | function-specifier -> "inline" | "virtual" | "explicit" (only
              for function_object)
            | "friend" (only for function_object)
            | "constexpr" (only for member_object and function_object)
        trailing-type-specifier ->
              simple-type-specifier
            | elaborated-type-specifier
            | typename-specifier
            | cv-qualifier -> "const" | "volatile"
        stricter grammar for decl-specifier-seq (with everything, each object
        uses a subset):
            visibility storage-class-specifier function-specifier "friend"
            "constexpr" "volatile" "const" trailing-type-specifier
            # where trailing-type-specifier can no be cv-qualifier
        # Inside e.g., template paramters a strict subset is used
        # (see type-specifier-seq)
        trailing-type-specifier ->
              simple-type-specifier ->
                ::[opt] nested-name-specifier[opt] type-name
              | ::[opt] nested-name-specifier "template" simple-template-id
              | "char" | "bool" | ect.
              | decltype-specifier
            | elaborated-type-specifier ->
                class-key attribute-specifier-seq[opt] ::[opt]
                nested-name-specifier[opt] identifier
              | class-key ::[opt] nested-name-specifier[opt] template[opt]
                simple-template-id
              | "enum" ::[opt] nested-name-specifier[opt] identifier
            | typename-specifier ->
                "typename" ::[opt] nested-name-specifier identifier
              | "typename" ::[opt] nested-name-specifier template[opt]
                simple-template-id
        class-key -> "class" | "struct" | "union"
        type-name ->* identifier | simple-template-id
        # ignoring attributes and decltype, and then some left-factoring
        trailing-type-specifier ->
            rest-of-trailing
            ("class" | "struct" | "union" | "typename") rest-of-trailing
            build-in -> "char" | "bool" | ect.
            decltype-specifier
        rest-of-trailing -> (with some simplification)
            "::"[opt] list-of-elements-separated-by-::
        element ->
            "template"[opt] identifier ("<" template-argument-list ">")[opt]
        template-argument-list ->
              template-argument "..."[opt]
            | template-argument-list "," template-argument "..."[opt]
        template-argument ->
              constant-expression
            | type-specifier-seq abstract-declerator
            | id-expression


        declerator ->
              ptr-declerator
            | noptr-declarator parameters-and-qualifiers trailing-return-type
              (TODO: for now we don't support trailing-eturn-type)
        ptr-declerator ->
              noptr-declerator
            | ptr-operator ptr-declarator
        noptr-declerator ->
              declarator-id attribute-specifier-seq[opt] ->
                    "..."[opt] id-expression
                  | rest-of-trailing
            | noptr-declerator parameters-and-qualifiers
            | noptr-declarator "[" constant-expression[opt] "]"
              attribute-specifier-seq[opt]
            | "(" ptr-declarator ")"
        ptr-operator ->
              "*"  attribute-specifier-seq[opt] cv-qualifier-seq[opt]
            | "&   attribute-specifier-seq[opt]
            | "&&" attribute-specifier-seq[opt]
            | "::"[opt] nested-name-specifier "*" attribute-specifier-seq[opt]
                cv-qualifier-seq[opt]
        # function_object must use a parameters-and-qualifiers, the others may
        # use it (e.g., function poitners)
        parameters-and-qualifiers ->
            "(" parameter-clause ")" attribute-specifier-seq[opt]
            cv-qualifier-seq[opt] ref-qualifier[opt]
            exception-specification[opt]
        ref-qualifier -> "&" | "&&"
        exception-specification ->
            "noexcept" ("(" constant-expression ")")[opt]
            "throw" ("(" type-id-list ")")[opt]
        # TODO: we don't implement attributes
        # member functions can have initializers, but we fold them into here
        memberFunctionInit -> "=" "0"
        # (note: only "0" is allowed as the value, according to the standard,
        # right?)

        enum-head ->
            enum-key attribute-specifier-seq[opt] nested-name-specifier[opt]
                identifier enum-base[opt]
        enum-key -> "enum" | "enum struct" | "enum class"
        enum-base ->
            ":" type
        enumerator-definition ->
              identifier
            | identifier "=" constant-expression

    We additionally add the possibility for specifying the visibility as the
    first thing.

    type_object:
        goal:
            either a single type (e.g., "MyClass:Something_T" or a typedef-like
            thing (e.g. "Something Something_T" or "int I_arr[]"
        grammar, single type: based on a type in a function parameter, but
        without a name:
               parameter-declaration
            -> attribute-specifier-seq[opt] decl-specifier-seq
               abstract-declarator[opt]
            # Drop the attributes
            -> decl-specifier-seq abstract-declarator[opt]
        grammar, typedef-like: no initilizer
            decl-specifier-seq declerator
        Can start with a templateDeclPrefix.

    member_object:
        goal: as a type_object which must have a declerator, and optionally
        with a initializer
        grammar:
            decl-specifier-seq declerator initializer
        Can start with a templateDeclPrefix.

    function_object:
        goal: a function declaration, TODO: what about templates? for now: skip
        grammar: no initializer
           decl-specifier-seq declerator
        Can start with a templateDeclPrefix.

    class_object:
        goal: a class declaration, but with specification of a base class
        grammar:
              nested-name "final"[opt] (":" base-specifier-list)[opt]
            base-specifier-list ->
              base-specifier "..."[opt]
            | base-specifier-list, base-specifier "..."[opt]
            base-specifier ->
              base-type-specifier
            | "virtual" access-spe"cifier[opt]    base-type-specifier
            | access-specifier[opt] "virtual"[opt] base-type-specifier
        Can start with a templateDeclPrefix.

    enum_object:
        goal: an unscoped enum or a scoped enum, optionally with the underlying
              type specified
        grammar:
            ("class" | "struct")[opt] visibility[opt] nested-name (":" type)[opt]
    enumerator_object:
        goal: an element in a scoped or unscoped enum. The name should be
              injected according to the scopedness.
        grammar:
            nested-name ("=" constant-expression)

    namespace_object:
        goal: a directive to put all following declarations in a specific scope
        grammar:
            nested-name
"""

_identifier_re = re.compile(r'(~?\b[a-zA-Z_][a-zA-Z0-9_]*)\b')
_whitespace_re = re.compile(r'\s+(?u)')
_string_re = re.compile(r"[LuU8]?('([^'\\]*(?:\\.[^'\\]*)*)'"
                        r'|"([^"\\]*(?:\\.[^"\\]*)*)")', re.S)
_visibility_re = re.compile(r'\b(public|private|protected)\b')
_operator_re = re.compile(r'''(?x)
        \[\s*\]
    |   \(\s*\)
    |   \+\+ | --
    |   ->\*? | \,
    |   (<<|>>)=? | && | \|\|
    |   [!<>=/*%+|&^~-]=?
''')
# see http://en.cppreference.com/w/cpp/keyword
_keywords = [
    'alignas', 'alignof', 'and', 'and_eq', 'asm', 'auto', 'bitand', 'bitor',
    'bool', 'break', 'case', 'catch', 'char', 'char16_t', 'char32_t', 'class',
    'compl', 'concept', 'const', 'constexpr', 'const_cast', 'continue',
    'decltype', 'default', 'delete', 'do', 'double', 'dynamic_cast', 'else',
    'enum', 'explicit', 'export', 'extern', 'false', 'float', 'for', 'friend',
    'goto', 'if', 'inline', 'int', 'long', 'mutable', 'namespace', 'new',
    'noexcept', 'not', 'not_eq', 'nullptr', 'operator', 'or', 'or_eq',
    'private', 'protected', 'public', 'register', 'reinterpret_cast',
    'requires', 'return', 'short', 'signed', 'sizeof', 'static',
    'static_assert', 'static_cast', 'struct', 'switch', 'template', 'this',
    'thread_local', 'throw', 'true', 'try', 'typedef', 'typeid', 'typename',
    'union', 'unsigned', 'using', 'virtual', 'void', 'volatile', 'wchar_t',
    'while', 'xor', 'xor_eq'
]

# ------------------------------------------------------------------------------
# Id v1 constants
# ------------------------------------------------------------------------------

_id_fundamental_v1 = {
    'char': 'c',
    'signed char': 'c',
    'unsigned char': 'C',
    'int': 'i',
    'signed int': 'i',
    'unsigned int': 'U',
    'long': 'l',
    'signed long': 'l',
    'unsigned long': 'L',
    'bool': 'b'
}
_id_shorthands_v1 = {
    'std::string': 'ss',
    'std::ostream': 'os',
    'std::istream': 'is',
    'std::iostream': 'ios',
    'std::vector': 'v',
    'std::map': 'm'
}
_id_operator_v1 = {
    'new': 'new-operator',
    'new[]': 'new-array-operator',
    'delete': 'delete-operator',
    'delete[]': 'delete-array-operator',
    # the arguments will make the difference between unary and binary
    # '+(unary)' : 'ps',
    # '-(unary)' : 'ng',
    # '&(unary)' : 'ad',
    # '*(unary)' : 'de',
    '~': 'inv-operator',
    '+': 'add-operator',
    '-': 'sub-operator',
    '*': 'mul-operator',
    '/': 'div-operator',
    '%': 'mod-operator',
    '&': 'and-operator',
    '|': 'or-operator',
    '^': 'xor-operator',
    '=': 'assign-operator',
    '+=': 'add-assign-operator',
    '-=': 'sub-assign-operator',
    '*=': 'mul-assign-operator',
    '/=': 'div-assign-operator',
    '%=': 'mod-assign-operator',
    '&=': 'and-assign-operator',
    '|=': 'or-assign-operator',
    '^=': 'xor-assign-operator',
    '<<': 'lshift-operator',
    '>>': 'rshift-operator',
    '<<=': 'lshift-assign-operator',
    '>>=': 'rshift-assign-operator',
    '==': 'eq-operator',
    '!=': 'neq-operator',
    '<': 'lt-operator',
    '>': 'gt-operator',
    '<=': 'lte-operator',
    '>=': 'gte-operator',
    '!': 'not-operator',
    '&&': 'sand-operator',
    '||': 'sor-operator',
    '++': 'inc-operator',
    '--': 'dec-operator',
    ',': 'comma-operator',
    '->*': 'pointer-by-pointer-operator',
    '->': 'pointer-operator',
    '()': 'call-operator',
    '[]': 'subscript-operator'
}

# ------------------------------------------------------------------------------
# Id v2 constants
# ------------------------------------------------------------------------------

_id_prefix_v2 = '_CPPv2'
_id_fundamental_v2 = {
    # not all of these are actually parsed as fundamental types, TODO: do that
    'void': 'v',
    'bool': 'b',
    'char': 'c',
    'signed char': 'a',
    'unsigned char': 'h',
    'wchar_t': 'w',
    'char32_t': 'Di',
    'char16_t': 'Ds',
    'short': 's',
    'short int': 's',
    'signed short': 's',
    'signed short int': 's',
    'unsigned short': 't',
    'unsigned short int': 't',
    'int': 'i',
    'signed': 'i',
    'signed int': 'i',
    'unsigned': 'j',
    'unsigned int': 'j',
    'long': 'l',
    'long int': 'l',
    'signed long': 'l',
    'signed long int': 'l',
    'unsigned long': 'm',
    'unsigned long int': 'm',
    'long long': 'x',
    'long long int': 'x',
    'signed long long': 'x',
    'signed long long int': 'x',
    'unsigned long long': 'y',
    'unsigned long long int': 'y',
    'float': 'f',
    'double': 'd',
    'long double': 'e',
    'auto': 'Da',
    'decltype(auto)': 'Dc',
    'std::nullptr_t': 'Dn'
}
_id_operator_v2 = {
    'new': 'nw',
    'new[]': 'na',
    'delete': 'dl',
    'delete[]': 'da',
    # the arguments will make the difference between unary and binary
    # '+(unary)' : 'ps',
    # '-(unary)' : 'ng',
    # '&(unary)' : 'ad',
    # '*(unary)' : 'de',
    '~': 'co',
    '+': 'pl',
    '-': 'mi',
    '*': 'ml',
    '/': 'dv',
    '%': 'rm',
    '&': 'an',
    '|': 'or',
    '^': 'eo',
    '=': 'aS',
    '+=': 'pL',
    '-=': 'mI',
    '*=': 'mL',
    '/=': 'dV',
    '%=': 'rM',
    '&=': 'aN',
    '|=': 'oR',
    '^=': 'eO',
    '<<': 'ls',
    '>>': 'rs',
    '<<=': 'lS',
    '>>=': 'rS',
    '==': 'eq',
    '!=': 'ne',
    '<': 'lt',
    '>': 'gt',
    '<=': 'le',
    '>=': 'ge',
    '!': 'nt',
    '&&': 'aa',
    '||': 'oo',
    '++': 'pp',
    '--': 'mm',
    ',': 'cm',
    '->*': 'pm',
    '->': 'pt',
    '()': 'cl',
    '[]': 'ix'
}


class NoOldIdError(UnicodeMixin, Exception):
    # Used to avoid implementing unneeded id generation for old id schmes.
    def __init__(self, description=""):
        self.description = description

    def __unicode__(self):
        return self.description


class DefinitionError(UnicodeMixin, Exception):
    def __init__(self, description):
        self.description = description

    def __unicode__(self):
        return self.description


class _DuplicateSymbolError(UnicodeMixin, Exception):
    def __init__(self, symbol, candSymbol):
        assert symbol
        assert candSymbol
        self.symbol = symbol
        self.candSymbol = candSymbol

    def __unicode__(self):
        return "Internal C++ duplicate symbol error:\n%s" % self.symbol.dump(0)


class ASTBase(UnicodeMixin):
    def __eq__(self, other):
        if type(self) is not type(other):
            return False
        try:
            for key, value in iteritems(self.__dict__):
                if value != getattr(other, key):
                    return False
        except AttributeError:
            return False
        return True

    def __ne__(self, other):
        return not self.__eq__(other)

    __hash__ = None

    def clone(self):
        """Clone a definition expression node."""
        return deepcopy(self)

    def get_id_v1(self):
        """Return the v1 id for the node."""
        raise NotImplementedError(repr(self))

    def get_id_v2(self):
        """Return the v2 id for the node."""
        raise NotImplementedError(repr(self))

    def get_name(self):
        """Return the name.

        Returns either `None` or a node with a name you might call
        :meth:`split_owner` on.
        """
        raise NotImplementedError(repr(self))

    def prefix_nested_name(self, prefix):
        """Prefix a name node (a node returned by :meth:`get_name`)."""
        raise NotImplementedError(repr(self))

    def __unicode__(self):
        raise NotImplementedError(repr(self))

    def __repr__(self):
        return '<%s %s>' % (self.__class__.__name__, self)


def _verify_description_mode(mode):
    if mode not in ('lastIsName', 'noneIsName', 'markType', 'param'):
        raise Exception("Description mode '%s' is invalid." % mode)


class ASTIdentifier(ASTBase):
    def __init__(self, identifier):
        assert identifier is not None
        self.identifier = identifier

    def get_id_v1(self):
        if self.identifier == 'size_t':
            return 's'
        else:
            return self.identifier

    def get_id_v2(self):
        if self.identifier == "std":
            return 'St'
        elif self.identifier[0] == "~":
            # a destructor, just use an arbitrary version of dtors
            return 'D0'
        else:
            return text_type(len(self.identifier)) + self.identifier

    def __unicode__(self):
        return self.identifier

    def describe_signature(self, signode, mode, env, prefix, symbol):
        _verify_description_mode(mode)
        if mode == 'markType':
            targetText = prefix + self.identifier
            pnode = addnodes.pending_xref('', refdomain='cpp', reftype='type',
                                          reftarget=targetText, modname=None,
                                          classname=None)
            key = symbol.get_lookup_key()
            assert key
            pnode['cpp:parent_key'] = key
            pnode += nodes.Text(self.identifier)
            signode += pnode
        elif mode == 'lastIsName':
            signode += addnodes.desc_name(self.identifier, self.identifier)
        elif mode == 'noneIsName':
            signode += nodes.Text(self.identifier)
        else:
            raise Exception('Unknown description mode: %s' % mode)


class ASTTemplateKeyParamPackIdDefault(ASTBase):
    def __init__(self, key, identifier, parameterPack, default):
        assert key
        if parameterPack:
            assert default is None
        self.key = key
        self.identifier = identifier
        self.parameterPack = parameterPack
        self.default = default

    def get_identifier(self):
        return self.identifier

    def get_id_v2(self):
        # this is not part of the normal name mangling in C++
        res = []
        if self.parameterPack:
            res.append('Dp')
        else:
            res.append('0')  # we need to put something
        return ''.join(res)

    def __unicode__(self):
        res = [self.key]
        if self.parameterPack:
            if self.identifier:
                res.append(' ')
            res.append('...')
        if self.identifier:
            if not self.parameterPack:
                res.append(' ')
            res.append(text_type(self.identifier))
        if self.default:
            res.append(' = ')
            res.append(text_type(self.default))
        return ''.join(res)

    def describe_signature(self, signode, mode, env, symbol):
        signode += nodes.Text(self.key)
        if self.parameterPack:
            if self.identifier:
                signode += nodes.Text(' ')
            signode += nodes.Text('...')
        if self.identifier:
            if not self.parameterPack:
                signode += nodes.Text(' ')
            self.identifier.describe_signature(signode, mode, env, '', symbol)
        if self.default:
            signode += nodes.Text(' = ')
            self.default.describe_signature(signode, 'markType', env, symbol)


class ASTTemplateParamType(ASTBase):
    def __init__(self, data):
        assert data
        self.data = data

    @property
    def name(self):
        id = self.get_identifier()
        return ASTNestedName([ASTNestedNameElement(id, None)], rooted=False)

    def get_identifier(self):
        return self.data.get_identifier()

    def get_id_v2(self, objectType=None, symbol=None):
        # this is not part of the normal name mangling in C++
        if symbol:
            # the anchor will be our parent
            return symbol.parent.declaration.get_id_v2(prefixed=None)
        else:
            return self.data.get_id_v2()

    def __unicode__(self):
        return text_type(self.data)

    def describe_signature(self, signode, mode, env, symbol):
        self.data.describe_signature(signode, mode, env, symbol)


class ASTTemplateParamTemplateType(ASTBase):
    def __init__(self, nestedParams, data):
        assert nestedParams
        assert data
        self.nestedParams = nestedParams
        self.data = data

    @property
    def name(self):
        id = self.get_identifier()
        return ASTNestedName([ASTNestedNameElement(id, None)], rooted=False)

    def get_identifier(self):
        return self.data.get_identifier()

    def get_id_v2(self, objectType=None, symbol=None):
        # this is not part of the normal name mangling in C++
        if symbol:
            # the anchor will be our parent
            return symbol.parent.declaration.get_id_v2(prefixed=None)
        else:
            return self.nestedParams.get_id_v2() + self.data.get_id_v2()

    def __unicode__(self):
        return text_type(self.nestedParams) + text_type(self.data)

    def describe_signature(self, signode, mode, env, symbol):
        self.nestedParams.describe_signature(signode, 'noneIsName', env, symbol)
        signode += nodes.Text(' ')
        self.data.describe_signature(signode, mode, env, symbol)


class ASTTemplateParamNonType(ASTBase):
    def __init__(self, param):
        assert param
        self.param = param

    @property
    def name(self):
        id = self.get_identifier()
        return ASTNestedName([ASTNestedNameElement(id, None)], rooted=False)

    def get_identifier(self):
        name = self.param.name
        if name:
            assert len(name.names) == 1
            assert name.names[0].identifier
            assert not name.names[0].templateArgs
            return name.names[0].identifier
        else:
            return None

    def get_id_v2(self, objectType=None, symbol=None):
        # this is not part of the normal name mangling in C++
        if symbol:
            # the anchor will be our parent
            return symbol.parent.declaration.get_id_v2(prefixed=None)
        else:
            return '_' + self.param.get_id_v2()

    def __unicode__(self):
        return text_type(self.param)

    def describe_signature(self, signode, mode, env, symbol):
        self.param.describe_signature(signode, mode, env, symbol)


class ASTTemplateParams(ASTBase):
    def __init__(self, params):
        assert params is not None
        self.params = params

    def get_id_v2(self):
        res = []
        res.append("I")
        for param in self.params:
            res.append(param.get_id_v2())
        res.append("E")
        return ''.join(res)

    def __unicode__(self):
        res = []
        res.append(u"template<")
        res.append(u", ".join(text_type(a) for a in self.params))
        res.append(u"> ")
        return ''.join(res)

    def describe_signature(self, signode, mode, env, symbol):
        signode += nodes.Text("template<")
        first = True
        for param in self.params:
            if not first:
                signode += nodes.Text(", ")
            first = False
            param.describe_signature(signode, mode, env, symbol)
        signode += nodes.Text(">")


class ASTTemplateDeclarationPrefix(ASTBase):
    def __init__(self, templates):
        assert templates is not None
        assert len(templates) > 0
        self.templates = templates

    # id_v1 does not exist

    def get_id_v2(self):
        # this is not part of a normal name mangling system
        res = []
        for t in self.templates:
            res.append(t.get_id_v2())
        return u''.join(res)

    def __unicode__(self):
        res = []
        for t in self.templates:
            res.append(text_type(t))
        return u''.join(res)

    def describe_signature(self, signode, mode, env, symbol):
        _verify_description_mode(mode)
        for t in self.templates:
            templateNode = addnodes.desc_signature()
            templateNode.sphinx_cpp_tagname = 'templateParams'
            t.describe_signature(templateNode, 'lastIsName', env, symbol)
            signode += templateNode


class ASTOperatorBuildIn(ASTBase):
    def __init__(self, op):
        self.op = op

    def is_operator(self):
        return True

    def get_id_v1(self):
        if self.op not in _id_operator_v1:
            raise Exception('Internal error: Build-in operator "%s" can not '
                            'be mapped to an id.' % self.op)
        return _id_operator_v1[self.op]

    def get_id_v2(self):
        if self.op not in _id_operator_v2:
            raise Exception('Internal error: Build-in operator "%s" can not '
                            'be mapped to an id.' % self.op)
        return _id_operator_v2[self.op]

    def __unicode__(self):
        if self.op in ('new', 'new[]', 'delete', 'delete[]'):
            return u'operator ' + self.op
        else:
            return u'operator' + self.op

    def describe_signature(self, signode, mode, env, prefix, symbol):
        _verify_description_mode(mode)
        identifier = text_type(self)
        if mode == 'lastIsName':
            signode += addnodes.desc_name(identifier, identifier)
        else:
            signode += addnodes.desc_addname(identifier, identifier)


class ASTOperatorType(ASTBase):
    def __init__(self, type):
        self.type = type

    def is_operator(self):
        return True

    def get_id_v1(self):
        return u'castto-%s-operator' % self.type.get_id_v1()

    def get_id_v2(self):
        return u'cv' + self.type.get_id_v2()

    def __unicode__(self):
        return u''.join(['operator ', text_type(self.type)])

    def get_name_no_template(self):
        return text_type(self)

    def describe_signature(self, signode, mode, env, prefix, symbol):
        _verify_description_mode(mode)
        identifier = text_type(self)
        if mode == 'lastIsName':
            signode += addnodes.desc_name(identifier, identifier)
        else:
            signode += addnodes.desc_addname(identifier, identifier)


class ASTOperatorLiteral(ASTBase):
    def __init__(self, identifier):
        self.identifier = identifier

    def is_operator(self):
        return True

    def get_id_v1(self):
        raise NoOldIdError()

    def get_id_v2(self):
        return u'li' + self.identifier.get_id_v2()

    def __unicode__(self):
        return u'operator""' + text_type(self.identifier)

    def describe_signature(self, signode, mode, env, prefix, symbol):
        _verify_description_mode(mode)
        identifier = text_type(self)
        if mode == 'lastIsName':
            signode += addnodes.desc_name(identifier, identifier)
        else:
            signode += addnodes.desc_addname(identifier, identifier)


class ASTTemplateArgConstant(ASTBase):
    def __init__(self, value):
        self.value = value

    def __unicode__(self):
        return text_type(self.value)

    def get_id_v1(self):
        return text_type(self).replace(u' ', u'-')

    def get_id_v2(self):
        # TODO: doing this properly needs parsing of expressions, let's just
        # juse it verbatim for now
        return u'X' + text_type(self) + u'E'

    def describe_signature(self, signode, mode, env, symbol):
        _verify_description_mode(mode)
        signode += nodes.Text(text_type(self))


class ASTTemplateArgs(ASTBase):
    def __init__(self, args):
        assert args is not None
        assert len(args) > 0
        self.args = args

    def get_id_v1(self):
        res = []
        res.append(':')
        res.append(u'.'.join(a.get_id_v1() for a in self.args))
        res.append(':')
        return u''.join(res)

    def get_id_v2(self):
        res = []
        res.append('I')
        for a in self.args:
            res.append(a.get_id_v2())
        res.append('E')
        return u''.join(res)

    def __unicode__(self):
        res = ', '.join(text_type(a) for a in self.args)
        return '<' + res + '>'

    def describe_signature(self, signode, mode, env, symbol):
        _verify_description_mode(mode)
        signode += nodes.Text('<')
        first = True
        for a in self.args:
            if not first:
                signode += nodes.Text(', ')
            first = False
            a.describe_signature(signode, 'markType', env, symbol=symbol)
        signode += nodes.Text('>')


class ASTNestedNameElement(ASTBase):
    def __init__(self, identifier, templateArgs):
        self.identifier = identifier
        self.templateArgs = templateArgs

    def is_operator(self):
        return False

    def get_id_v1(self):
        res = self.identifier.get_id_v1()
        if self.templateArgs:
            res += self.templateArgs.get_id_v1()
        return res

    def get_id_v2(self):
        res = self.identifier.get_id_v2()
        if self.templateArgs:
            res += self.templateArgs.get_id_v2()
        return res

    def __unicode__(self):
        res = text_type(self.identifier)
        if self.templateArgs:
            res += text_type(self.templateArgs)
        return res

    def describe_signature(self, signode, mode, env, prefix, symbol):
        self.identifier.describe_signature(signode, mode, env, prefix, symbol)
        if self.templateArgs:
            self.templateArgs.describe_signature(signode, mode, env, symbol)


class ASTNestedName(ASTBase):
    def __init__(self, names, rooted):
        assert len(names) > 0
        self.names = names
        self.rooted = rooted

    @property
    def name(self):
        return self

    def num_templates(self):
        count = 0
        for n in self.names:
            if n.is_operator():
                continue
            if n.templateArgs:
                count += 1
        return count

    def get_id_v1(self):
        tt = text_type(self)
        if tt in _id_shorthands_v1:
            return _id_shorthands_v1[tt]
        else:
            return u'::'.join(n.get_id_v1() for n in self.names)

    def get_id_v2(self, modifiers=""):
        res = []
        if len(self.names) > 1 or len(modifiers) > 0:
            res.append('N')
        res.append(modifiers)
        for n in self.names:
            res.append(n.get_id_v2())
        if len(self.names) > 1 or len(modifiers) > 0:
            res.append('E')
        return u''.join(res)

    def __unicode__(self):
        res = []
        if self.rooted:
            res.append('')
        for n in self.names:
            res.append(text_type(n))
        return '::'.join(res)

    def describe_signature(self, signode, mode, env, symbol):
        _verify_description_mode(mode)
        # just print the name part, with template args, not template params
        if mode == 'lastIsName':
            addname = []
            if self.rooted:
                addname.append('')
            for n in self.names[:-1]:
                addname.append(text_type(n))
            addname = '::'.join(addname)
            if len(self.names) > 1:
                addname += '::'
            signode += addnodes.desc_addname(addname, addname)
            self.names[-1].describe_signature(signode, mode, env, '', symbol)
        elif mode == 'noneIsName':
            signode += nodes.Text(text_type(self))
        elif mode == 'param':
            name = text_type(self)
            signode += nodes.emphasis(name, name)
        elif mode == 'markType':
            # each element should be a pending xref targeting the complete
            # prefix. however, only the identifier part should be a link, such
            # that template args can be a link as well.
            prefix = ''
            first = True
            for name in self.names:
                if not first:
                    signode += nodes.Text('::')
                    prefix += '::'
                first = False
                if name != '':
                    name.describe_signature(signode, mode, env, prefix, symbol)
                prefix += text_type(name)
        else:
            raise Exception('Unknown description mode: %s' % mode)


class ASTTrailingTypeSpecFundamental(ASTBase):
    def __init__(self, name):
        self.name = name

    def __unicode__(self):
        return self.name

    def get_id_v1(self):
        res = []
        for a in self.name.split(' '):
            if a in _id_fundamental_v1:
                res.append(_id_fundamental_v1[a])
            else:
                res.append(a)
        return u'-'.join(res)

    def get_id_v2(self):
        if self.name not in _id_fundamental_v2:
            raise Exception(
                'Semi-internal error: Fundamental type "%s" can not be mapped '
                'to an id. Is it a true fundamental type? If not so, the '
                'parser should have rejected it.' % self.name)
        return _id_fundamental_v2[self.name]

    def describe_signature(self, signode, mode, env, symbol):
        signode += nodes.Text(text_type(self.name))


class ASTTrailingTypeSpecName(ASTBase):
    def __init__(self, prefix, nestedName):
        self.prefix = prefix
        self.nestedName = nestedName

    @property
    def name(self):
        return self.nestedName

    def get_id_v1(self):
        return self.nestedName.get_id_v1()

    def get_id_v2(self):
        return self.nestedName.get_id_v2()

    def __unicode__(self):
        res = []
        if self.prefix:
            res.append(self.prefix)
            res.append(' ')
        res.append(text_type(self.nestedName))
        return u''.join(res)

    def describe_signature(self, signode, mode, env, symbol):
        if self.prefix:
            signode += addnodes.desc_annotation(self.prefix, self.prefix)
            signode += nodes.Text(' ')
        self.nestedName.describe_signature(signode, mode, env, symbol=symbol)


class ASTFunctinoParameter(ASTBase):
    def __init__(self, arg, ellipsis=False):
        self.arg = arg
        self.ellipsis = ellipsis

    def get_id_v1(self):
        if self.ellipsis:
            return 'z'
        else:
            return self.arg.get_id_v1()

    def get_id_v2(self):
        if self.ellipsis:
            return 'z'
        else:
            return self.arg.get_id_v2()

    def __unicode__(self):
        if self.ellipsis:
            return '...'
        else:
            return text_type(self.arg)

    def describe_signature(self, signode, mode, env, symbol):
        _verify_description_mode(mode)
        if self.ellipsis:
            signode += nodes.Text('...')
        else:
            self.arg.describe_signature(signode, mode, env, symbol=symbol)


class ASTParametersQualifiers(ASTBase):
    def __init__(self, args, volatile, const, refQual, exceptionSpec, override,
                 final, initializer):
        self.args = args
        self.volatile = volatile
        self.const = const
        self.refQual = refQual
        self.exceptionSpec = exceptionSpec
        self.override = override
        self.final = final
        self.initializer = initializer

    # Id v1 ------------------------------------------------------------------

    def get_modifiers_id_v1(self):
        res = []
        if self.volatile:
            res.append('V')
        if self.const:
            res.append('C')
        if self.refQual == '&&':
            res.append('O')
        elif self.refQual == '&':
            res.append('R')
        return u''.join(res)

    def get_param_id_v1(self):
        if len(self.args) == 0:
            return ''
        else:
            return u'__' + u'.'.join(a.get_id_v1() for a in self.args)

    # Id v2 ------------------------------------------------------------------

    def get_modifiers_id_v2(self):
        res = []
        if self.volatile:
            res.append('V')
        if self.const:
            res.append('K')
        if self.refQual == '&&':
            res.append('O')
        elif self.refQual == '&':
            res.append('R')
        return u''.join(res)

    def get_param_id_v2(self):
        if len(self.args) == 0:
            return 'v'
        else:
            return u''.join(a.get_id_v2() for a in self.args)

    def __unicode__(self):
        res = []
        res.append('(')
        first = True
        for a in self.args:
            if not first:
                res.append(', ')
            first = False
            res.append(text_type(a))
        res.append(')')
        if self.volatile:
            res.append(' volatile')
        if self.const:
            res.append(' const')
        if self.refQual:
            res.append(' ')
            res.append(self.refQual)
        if self.exceptionSpec:
            res.append(' ')
            res.append(text_type(self.exceptionSpec))
        if self.final:
            res.append(' final')
        if self.override:
            res.append(' override')
        if self.initializer:
            res.append(' = ')
            res.append(self.initializer)
        return u''.join(res)

    def describe_signature(self, signode, mode, env, symbol):
        _verify_description_mode(mode)
        paramlist = addnodes.desc_parameterlist()
        for arg in self.args:
            param = addnodes.desc_parameter('', '', noemph=True)
            if mode == 'lastIsName':  # i.e., outer-function params
                arg.describe_signature(param, 'param', env, symbol=symbol)
            else:
                arg.describe_signature(param, 'markType', env, symbol=symbol)
            paramlist += param
        signode += paramlist

        def _add_anno(signode, text):
            signode += nodes.Text(' ')
            signode += addnodes.desc_annotation(text, text)

        def _add_text(signode, text):
            signode += nodes.Text(' ' + text)

        if self.volatile:
            _add_anno(signode, 'volatile')
        if self.const:
            _add_anno(signode, 'const')
        if self.refQual:
            _add_text(signode, self.refQual)
        if self.exceptionSpec:
            _add_anno(signode, text_type(self.exceptionSpec))
        if self.final:
            _add_anno(signode, 'final')
        if self.override:
            _add_anno(signode, 'override')
        if self.initializer:
            _add_text(signode, '= ' + text_type(self.initializer))


class ASTDeclSpecsSimple(ASTBase):
    def __init__(self, storage, threadLocal, inline, virtual, explicit,
                 constexpr, volatile, const, friend):
        self.storage = storage
        self.threadLocal = threadLocal
        self.inline = inline
        self.virtual = virtual
        self.explicit = explicit
        self.constexpr = constexpr
        self.volatile = volatile
        self.const = const
        self.friend = friend

    def mergeWith(self, other):
        if not other:
            return self
        return ASTDeclSpecsSimple(self.storage or other.storage,
                                  self.threadLocal or other.threadLocal,
                                  self.inline or other.inline,
                                  self.virtual or other.virtual,
                                  self.explicit or other.explicit,
                                  self.constexpr or other.constexpr,
                                  self.volatile or other.volatile,
                                  self.const or other.const,
                                  self.friend or other.friend)

    def __unicode__(self):
        res = []
        if self.storage:
            res.append(self.storage)
        if self.threadLocal:
            res.append('thread_local')
        if self.inline:
            res.append('inline')
        if self.friend:
            res.append('friend')
        if self.virtual:
            res.append('virtual')
        if self.explicit:
            res.append('explicit')
        if self.constexpr:
            res.append('constexpr')
        if self.volatile:
            res.append('volatile')
        if self.const:
            res.append('const')
        return u' '.join(res)

    def describe_signature(self, modifiers):
        def _add(modifiers, text):
            if len(modifiers) > 0:
                modifiers.append(nodes.Text(' '))
            modifiers.append(addnodes.desc_annotation(text, text))
        if self.storage:
            _add(modifiers, self.storage)
        if self.threadLocal:
            _add(modifiers, 'thread_local')
        if self.inline:
            _add(modifiers, 'inline')
        if self.friend:
            _add(modifiers, 'friend')
        if self.virtual:
            _add(modifiers, 'virtual')
        if self.explicit:
            _add(modifiers, 'explicit')
        if self.constexpr:
            _add(modifiers, 'constexpr')
        if self.volatile:
            _add(modifiers, 'volatile')
        if self.const:
            _add(modifiers, 'const')


class ASTDeclSpecs(ASTBase):
    def __init__(self, outer, leftSpecs, rightSpecs, trailing):
        # leftSpecs and rightSpecs are used for output
        # allSpecs are used for id generation
        self.outer = outer
        self.leftSpecs = leftSpecs
        self.rightSpecs = rightSpecs
        self.allSpecs = self.leftSpecs.mergeWith(self.rightSpecs)
        self.trailingTypeSpec = trailing

    @property
    def name(self):
        return self.trailingTypeSpec.name

    def get_id_v1(self):
        res = []
        res.append(self.trailingTypeSpec.get_id_v1())
        if self.allSpecs.volatile:
            res.append('V')
        if self.allSpecs.const:
            res.append('C')
        return u''.join(res)

    def get_id_v2(self):
        res = []
        if self.leftSpecs.volatile or self.rightSpecs.volatile:
            res.append('V')
        if self.leftSpecs.const or self.rightSpecs.volatile:
            res.append('K')
        res.append(self.trailingTypeSpec.get_id_v2())
        return u''.join(res)

    def __unicode__(self):
        res = []
        l = text_type(self.leftSpecs)
        if len(l) > 0:
            if len(res) > 0:
                res.append(" ")
            res.append(l)
        if self.trailingTypeSpec:
            if len(res) > 0:
                res.append(" ")
            res.append(text_type(self.trailingTypeSpec))
            r = text_type(self.rightSpecs)
            if len(r) > 0:
                if len(res) > 0:
                    res.append(" ")
                res.append(r)
        return "".join(res)

    def describe_signature(self, signode, mode, env, symbol):
        _verify_description_mode(mode)
        modifiers = []

        def _add(modifiers, text):
            if len(modifiers) > 0:
                modifiers.append(nodes.Text(' '))
            modifiers.append(addnodes.desc_annotation(text, text))

        self.leftSpecs.describe_signature(modifiers)

        for m in modifiers:
            signode += m
        if self.trailingTypeSpec:
            if len(modifiers) > 0:
                signode += nodes.Text(' ')
            self.trailingTypeSpec.describe_signature(signode, mode, env,
                                                     symbol=symbol)
            modifiers = []
            self.rightSpecs.describe_signature(modifiers)
            if len(modifiers) > 0:
                signode += nodes.Text(' ')
            for m in modifiers:
                signode += m


class ASTArray(ASTBase):
    def __init__(self, size):
        self.size = size

    def __unicode__(self):
        return u''.join(['[', text_type(self.size), ']'])

    def get_id_v1(self):
        return u'A'

    def get_id_v2(self):
        # TODO: this should maybe be done differently
        return u'A' + text_type(self.size) + u'_'

    def describe_signature(self, signode, mode, env):
        _verify_description_mode(mode)
        signode += nodes.Text(text_type(self))


class ASTDeclaratorPtr(ASTBase):
    def __init__(self, next, volatile, const):
        assert next
        self.next = next
        self.volatile = volatile
        self.const = const

    @property
    def name(self):
        return self.next.name

    def require_space_after_declSpecs(self):
        # TODO: if has paramPack, then False ?
        return True

    def __unicode__(self):
        res = ['*']
        if self.volatile:
            res.append('volatile')
        if self.const:
            if self.volatile:
                res.append(' ')
            res.append('const')
        if self.const or self.volatile:
            if self.next.require_space_after_declSpecs:
                res.append(' ')
        res.append(text_type(self.next))
        return u''.join(res)

    # Id v1 ------------------------------------------------------------------

    def get_modifiers_id_v1(self):
        return self.next.get_modifiers_id_v1()

    def get_param_id_v1(self):
        return self.next.get_param_id_v1()

    def get_ptr_suffix_id_v1(self):
        res = 'P'
        if self.volatile:
            res += 'V'
        if self.const:
            res += 'C'
        return res + self.next.get_ptr_suffix_id_v1()

    # Id v2 ------------------------------------------------------------------

    def get_modifiers_id_v2(self):
        return self.next.get_modifiers_id_v2()

    def get_param_id_v2(self):
        return self.next.get_param_id_v2()

    def get_ptr_suffix_id_v2(self):
        res = [self.next.get_ptr_suffix_id_v2()]
        res.append('P')
        if self.volatile:
            res.append('V')
        if self.const:
            res.append('C')
        return u''.join(res)

    def get_type_id_v2(self, returnTypeId):
        # ReturnType *next, so we are part of the return type of 'next
        res = ['P']
        if self.volatile:
            res.append('V')
        if self.const:
            res.append('C')
        res.append(returnTypeId)
        return self.next.get_type_id_v2(returnTypeId=u''.join(res))

    # ------------------------------------------------------------------------

    def is_function_type(self):
        return self.next.is_function_type()

    def describe_signature(self, signode, mode, env, symbol):
        _verify_description_mode(mode)
        signode += nodes.Text("*")

        def _add_anno(signode, text):
            signode += addnodes.desc_annotation(text, text)
        if self.volatile:
            _add_anno(signode, 'volatile')
        if self.const:
            if self.volatile:
                signode += nodes.Text(' ')
            _add_anno(signode, 'const')
        if self.const or self.volatile:
            if self.next.require_space_after_declSpecs:
                signode += nodes.Text(' ')
        self.next.describe_signature(signode, mode, env, symbol)


class ASTDeclaratorRef(ASTBase):
    def __init__(self, next):
        assert next
        self.next = next

    @property
    def name(self):
        return self.next.name

    def require_space_after_declSpecs(self):
        return self.next.require_space_after_declSpecs()

    def __unicode__(self):
        return '&' + text_type(self.next)

    # Id v1 ------------------------------------------------------------------

    def get_modifiers_id_v1(self):
        return self.next.get_modifiers_id_v1()

    def get_param_id_v1(self):  # only the parameters (if any)
        return self.next.get_param_id_v1()

    def get_ptr_suffix_id_v1(self):
        return u'R' + self.next.get_ptr_suffix_id_v1()

    # Id v2 ------------------------------------------------------------------

    def get_modifiers_id_v2(self):
        return self.next.get_modifiers_id_v2()

    def get_param_id_v2(self):  # only the parameters (if any)
        return self.next.get_param_id_v2()

    def get_ptr_suffix_id_v2(self):
        return self.next.get_ptr_suffix_id_v2() + u'R'

    def get_type_id_v2(self, returnTypeId):
        # ReturnType &next, so we are part of the return type of 'next
        return self.next.get_type_id_v2(returnTypeId=u'R' + returnTypeId)

    # ------------------------------------------------------------------------

    def is_function_type(self):
        return self.next.is_function_type()

    def describe_signature(self, signode, mode, env, symbol):
        _verify_description_mode(mode)
        signode += nodes.Text("&")
        self.next.describe_signature(signode, mode, env, symbol)


class ASTDeclaratorParamPack(ASTBase):
    def __init__(self, next):
        assert next
        self.next = next

    @property
    def name(self):
        return self.next.name

    def require_space_after_declSpecs(self):
        return False

    def __unicode__(self):
        res = text_type(self.next)
        if self.next.name:
            res = ' ' + res
        return '...' + res

    # Id v1 ------------------------------------------------------------------

    def get_modifiers_id_v1(self):
        return self.next.get_modifiers_id_v1()

    def get_param_id_v1(self):  # only the parameters (if any)
        return self.next.get_param_id_v1()

    def get_ptr_suffix_id_v1(self):
        return 'Dp' + self.next.get_ptr_suffix_id_v2()

    # Id v2 ------------------------------------------------------------------

    def get_modifiers_id_v2(self):
        return self.next.get_modifiers_id_v2()

    def get_param_id_v2(self):  # only the parameters (if any)
        return self.next.get_param_id_v2()

    def get_ptr_suffix_id_v2(self):
        return self.next.get_ptr_suffix_id_v2() + u'Dp'

    def get_type_id_v2(self, returnTypeId):
        # ReturnType... next, so we are part of the return type of 'next
        return self.next.get_type_id_v2(returnTypeId=u'Dp' + returnTypeId)

    # ------------------------------------------------------------------------

    def is_function_type(self):
        return self.next.is_function_type()

    def describe_signature(self, signode, mode, env, symbol):
        _verify_description_mode(mode)
        signode += nodes.Text("...")
        if self.next.name:
            signode += nodes.Text(' ')
        self.next.describe_signature(signode, mode, env, symbol)


class ASTDeclaratorMemPtr(ASTBase):
    def __init__(self, className, const, volatile, next):
        assert className
        assert next
        self.className = className
        self.const = const
        self.volatile = volatile
        self.next = next

    @property
    def name(self):
        return self.next.name

    def require_space_after_declSpecs(self):
        return True

    def __unicode__(self):
        res = []
        res.append(text_type(self.className))
        res.append('::*')
        if self.volatile:
            res.append(' volatile')
        if self.const:
            res.append(' const')
        if self.next.require_space_after_declSpecs():
            res.append(' ')
        res.append(text_type(self.next))
        return ''.join(res)

    # Id v1 ------------------------------------------------------------------

    def get_modifiers_id_v1(self):
        raise NoOldIdError()

    def get_param_id_v1(self):  # only the parameters (if any)
        raise NoOldIdError()

    def get_ptr_suffix_id_v1(self):
        raise NoOldIdError()

    # Id v2 ------------------------------------------------------------------

    def get_modifiers_id_v2(self):
        return self.next.get_modifiers_id_v2()

    def get_param_id_v2(self):  # only the parameters (if any)
        return self.next.get_param_id_v2()

    def get_ptr_suffix_id_v2(self):
        raise NotImplementedError()
        return self.next.get_ptr_suffix_id_v2() + u'Dp'

    def get_type_id_v2(self, returnTypeId):
        # ReturnType name::* next, so we are part of the return type of next
        nextReturnTypeId = ''
        if self.volatile:
            nextReturnTypeId += 'V'
        if self.const:
            nextReturnTypeId += 'K'
        nextReturnTypeId += 'M'
        nextReturnTypeId += self.className.get_id_v2()
        nextReturnTypeId += returnTypeId
        return self.next.get_type_id_v2(nextReturnTypeId)

    # ------------------------------------------------------------------------

    def is_function_type(self):
        return self.next.is_function_type()

    def describe_signature(self, signode, mode, env, symbol):
        _verify_description_mode(mode)
        self.className.describe_signature(signode, mode, env, symbol)
        signode += nodes.Text('::*')

        def _add_anno(signode, text):
            signode += addnodes.desc_annotation(text, text)
        if self.volatile:
            _add_anno(signode, 'volatile')
        if self.const:
            if self.volatile:
                signode += nodes.Text(' ')
            _add_anno(signode, 'const')
        if self.next.require_space_after_declSpecs():
            if self.volatile or self.const:
                signode += nodes.Text(' ')
        self.next.describe_signature(signode, mode, env, symbol)


class ASTDeclaratorParen(ASTBase):
    def __init__(self, inner, next):
        assert inner
        assert next
        self.inner = inner
        self.next = next
        # TODO: we assume the name, params, and qualifiers are in inner

    @property
    def name(self):
        return self.inner.name

    def require_space_after_declSpecs(self):
        return True

    def __unicode__(self):
        res = ['(']
        res.append(text_type(self.inner))
        res.append(')')
        res.append(text_type(self.next))
        return ''.join(res)

    # Id v1 ------------------------------------------------------------------

    def get_modifiers_id_v1(self):
        return self.inner.get_modifiers_id_v1()

    def get_param_id_v1(self):  # only the parameters (if any)
        return self.inner.get_param_id_v1()

    def get_ptr_suffix_id_v1(self):
        raise NoOldIdError()  # TODO: was this implemented before?
        return self.next.get_ptr_suffix_id_v2() + \
            self.inner.get_ptr_suffix_id_v2()

    # Id v2 ------------------------------------------------------------------

    def get_modifiers_id_v2(self):
        return self.inner.get_modifiers_id_v2()

    def get_param_id_v2(self):  # only the parameters (if any)
        return self.inner.get_param_id_v2()

    def get_ptr_suffix_id_v2(self):
        return self.inner.get_ptr_suffix_id_v2() + \
            self.next.get_ptr_suffix_id_v2()

    def get_type_id_v2(self, returnTypeId):
        # ReturnType (inner)next, so 'inner' returns everything outside
        nextId = self.next.get_type_id_v2(returnTypeId)
        return self.inner.get_type_id_v2(returnTypeId=nextId)

    # ------------------------------------------------------------------------

    def is_function_type(self):
        return self.inner.is_function_type()

    def describe_signature(self, signode, mode, env, symbol):
        _verify_description_mode(mode)
        signode += nodes.Text('(')
        self.inner.describe_signature(signode, mode, env, symbol)
        signode += nodes.Text(')')
        self.next.describe_signature(signode, "noneIsName", env, symbol)


class ASTDecleratorNameParamQual(ASTBase):
    def __init__(self, declId, arrayOps, paramQual):
        self.declId = declId
        self.arrayOps = arrayOps
        self.paramQual = paramQual

    @property
    def name(self):
        return self.declId

    # Id v1 ------------------------------------------------------------------

    def get_modifiers_id_v1(self):  # only the modifiers for a function, e.g.,
        # cv-qualifiers
        if self.paramQual:
            return self.paramQual.get_modifiers_id_v1()
        raise Exception(
            "This should only be called on a function: %s" % text_type(self))

    def get_param_id_v1(self):  # only the parameters (if any)
        if self.paramQual:
            return self.paramQual.get_param_id_v1()
        else:
            return ''

    def get_ptr_suffix_id_v1(self):  # only the array specifiers
        return u''.join(a.get_id_v1() for a in self.arrayOps)

    # Id v2 ------------------------------------------------------------------

    def get_modifiers_id_v2(self):  # only the modifiers for a function, e.g.,
        # cv-qualifiers
        if self.paramQual:
            return self.paramQual.get_modifiers_id_v2()
        raise Exception(
            "This should only be called on a function: %s" % text_type(self))

    def get_param_id_v2(self):  # only the parameters (if any)
        if self.paramQual:
            return self.paramQual.get_param_id_v2()
        else:
            return ''

    def get_ptr_suffix_id_v2(self):  # only the array specifiers
        return u''.join(a.get_id_v2() for a in self.arrayOps)

    def get_type_id_v2(self, returnTypeId):
        res = []
        # TOOD: can we actually have both array ops and paramQual?
        res.append(self.get_ptr_suffix_id_v2())
        if self.paramQual:
            res.append(self.get_modifiers_id_v2())
            res.append('F')
            res.append(returnTypeId)
            res.append(self.get_param_id_v2())
            res.append('E')
        else:
            res.append(returnTypeId)
        return u''.join(res)

    # ------------------------------------------------------------------------

    def require_space_after_declSpecs(self):
        return self.declId is not None

    def is_function_type(self):
        return self.paramQual is not None

    def __unicode__(self):
        res = []
        if self.declId:
            res.append(text_type(self.declId))
        for op in self.arrayOps:
            res.append(text_type(op))
        if self.paramQual:
            res.append(text_type(self.paramQual))
        return u''.join(res)

    def describe_signature(self, signode, mode, env, symbol):
        _verify_description_mode(mode)
        if self.declId:
            self.declId.describe_signature(signode, mode, env, symbol)
        for op in self.arrayOps:
            op.describe_signature(signode, mode, env)
        if self.paramQual:
            self.paramQual.describe_signature(signode, mode, env, symbol)


class ASTInitializer(ASTBase):
    def __init__(self, value):
        self.value = value

    def __unicode__(self):
        return u''.join([' = ', text_type(self.value)])

    def describe_signature(self, signode, mode):
        _verify_description_mode(mode)
        signode += nodes.Text(text_type(self))


class ASTType(ASTBase):
    def __init__(self, declSpecs, decl):
        assert declSpecs
        assert decl
        self.declSpecs = declSpecs
        self.decl = decl

    @property
    def name(self):
        name = self.decl.name
        return name

    def get_id_v1(self, objectType=None, symbol=None):
        res = []
        if objectType:  # needs the name
            if objectType == 'function':  # also modifiers
                res.append(symbol.get_full_nested_name().get_id_v1())
                res.append(self.decl.get_param_id_v1())
                res.append(self.decl.get_modifiers_id_v1())
                if (self.declSpecs.leftSpecs.constexpr or
                        (self.declSpecs.rightSpecs and
                         self.declSpecs.rightSpecs.constexpr)):
                    res.append('CE')
            elif objectType == 'type':  # just the name
                res.append(symbol.get_full_nested_name().get_id_v1())
            else:
                print(objectType)
                assert False
        else:  # only type encoding
            if self.decl.is_function_type():
                raise NoOldIdError()
            res.append(self.declSpecs.get_id_v1())
            res.append(self.decl.get_ptr_suffix_id_v1())
            res.append(self.decl.get_param_id_v1())
        return u''.join(res)

    def get_id_v2(self, objectType=None, symbol=None):
        res = []
        if objectType:  # needs the name
            if objectType == 'function':  # also modifiers
                modifiers = self.decl.get_modifiers_id_v2()
                res.append(symbol.get_full_nested_name().get_id_v2(modifiers))
                res.append(self.decl.get_param_id_v2())
            elif objectType == 'type':  # just the name
                res.append(symbol.get_full_nested_name().get_id_v2())
            else:
                print(objectType)
                assert False
        else:  # only type encoding
            # the 'returnType' of a non-function type is simply just the last
            # type, i.e., for 'int*' it is 'int'
            returnTypeId = self.declSpecs.get_id_v2()
            typeId = self.decl.get_type_id_v2(returnTypeId)
            res.append(typeId)
        return u''.join(res)

    def __unicode__(self):
        res = []
        declSpecs = text_type(self.declSpecs)
        res.append(declSpecs)
        if self.decl.require_space_after_declSpecs() and len(declSpecs) > 0:
            res.append(u' ')
        res.append(text_type(self.decl))
        return u''.join(res)

    def get_type_declaration_prefix(self):
        if self.declSpecs.trailingTypeSpec:
            return 'typedef'
        else:
            return 'type'

    def describe_signature(self, signode, mode, env, symbol):
        _verify_description_mode(mode)
        self.declSpecs.describe_signature(signode, 'markType', env, symbol)
        if (self.decl.require_space_after_declSpecs() and
                len(text_type(self.declSpecs)) > 0):
            signode += nodes.Text(' ')
        self.decl.describe_signature(signode, mode, env, symbol)


class ASTTypeWithInit(ASTBase):
    def __init__(self, type, init):
        self.type = type
        self.init = init

    @property
    def name(self):
        return self.type.name

    def get_id_v1(self, objectType=None, symbol=None):
        if objectType == 'member':
            return symbol.get_full_nested_name().get_id_v1() + u'__' \
                + self.type.get_id_v1()
        else:
            return self.type.get_id_v1(objectType)

    def get_id_v2(self, objectType=None, symbol=None):
        if objectType == 'member':
            return symbol.declaration.name.get_id_v2()
        else:
            return self.type.get_id_v2()

    def __unicode__(self):
        res = []
        res.append(text_type(self.type))
        if self.init:
            res.append(text_type(self.init))
        return u''.join(res)

    def describe_signature(self, signode, mode, env, symbol):
        _verify_description_mode(mode)
        self.type.describe_signature(signode, mode, env, symbol=symbol)
        if self.init:
            self.init.describe_signature(signode, mode)


class ASTTypeUsing(ASTBase):
    def __init__(self, name, type):
        self.name = name
        self.type = type

    def get_id_v1(self, objectType=None, symbol=None):
        raise NoOldIdError()

    def get_id_v2(self, objectType=None, symbol=None):
        return symbol.get_full_nested_name().get_id_v2()

    def __unicode__(self):
        res = []
        res.append(text_type(self.name))
        if self.type:
            res.append(' = ')
            res.append(text_type(self.type))
        return u''.join(res)

    def get_type_declaration_prefix(self):
        return 'using'

    def describe_signature(self, signode, mode, env, symbol):
        _verify_description_mode(mode)
        self.name.describe_signature(signode, mode, env, symbol=symbol)
        if self.type:
            signode += nodes.Text(' = ')
            self.type.describe_signature(signode, 'markType', env, symbol=symbol)


class ASTBaseClass(ASTBase):
    def __init__(self, name, visibility, virtual, pack):
        self.name = name
        self.visibility = visibility
        self.virtual = virtual
        self.pack = pack

    def __unicode__(self):
        res = []
        if self.visibility != 'private':
            res.append(self.visibility)
            res.append(' ')
        if self.virtual:
            res.append('virtual ')
        res.append(text_type(self.name))
        if self.pack:
            res.append('...')
        return u''.join(res)

    def describe_signature(self, signode, mode, env, symbol):
        _verify_description_mode(mode)
        if self.visibility != 'private':
            signode += addnodes.desc_annotation(self.visibility,
                                                self.visibility)
            signode += nodes.Text(' ')
        if self.virtual:
            signode += addnodes.desc_annotation('virtual', 'virtual')
            signode += nodes.Text(' ')
        self.name.describe_signature(signode, 'markType', env, symbol=symbol)
        if self.pack:
            signode += nodes.Text('...')


class ASTClass(ASTBase):
    def __init__(self, name, final, bases):
        self.name = name
        self.final = final
        self.bases = bases

    def get_id_v1(self, objectType, symbol):
        return symbol.get_full_nested_name().get_id_v1()

    def get_id_v2(self, objectType, symbol):
        return symbol.get_full_nested_name().get_id_v2()

    def __unicode__(self):
        res = []
        res.append(text_type(self.name))
        if self.final:
            res.append(' final')
        if len(self.bases) > 0:
            res.append(' : ')
            first = True
            for b in self.bases:
                if not first:
                    res.append(', ')
                first = False
                res.append(text_type(b))
        return u''.join(res)

    def describe_signature(self, signode, mode, env, symbol):
        _verify_description_mode(mode)
        self.name.describe_signature(signode, mode, env, symbol=symbol)
        if self.final:
            signode += nodes.Text(' ')
            signode += addnodes.desc_annotation('final', 'final')
        if len(self.bases) > 0:
            signode += nodes.Text(' : ')
            for b in self.bases:
                b.describe_signature(signode, mode, env, symbol=symbol)
                signode += nodes.Text(', ')
            signode.pop()


class ASTEnum(ASTBase):
    def __init__(self, name, scoped, underlyingType):
        self.name = name
        self.scoped = scoped
        self.underlyingType = underlyingType

    def get_id_v1(self, objectType, symbol):
        raise NoOldIdError()

    def get_id_v2(self, objectType, symbol):
        return symbol.get_full_nested_name().get_id_v2()

    def __unicode__(self):
        res = []
        if self.scoped:
            res.append(self.scoped)
            res.append(' ')
        res.append(text_type(self.name))
        if self.underlyingType:
            res.append(' : ')
            res.append(text_type(self.underlyingType))
        return u''.join(res)

    def describe_signature(self, signode, mode, env, symbol):
        _verify_description_mode(mode)
        # self.scoped has been done by the CPPEnumObject
        self.name.describe_signature(signode, mode, env, symbol=symbol)
        if self.underlyingType:
            signode += nodes.Text(' : ')
            self.underlyingType.describe_signature(signode, 'noneIsName',
                                                   env, symbol=symbol)


class ASTEnumerator(ASTBase):
    def __init__(self, name, init):
        self.name = name
        self.init = init

    def get_id_v1(self, objectType, symbol):
        raise NoOldIdError()

    def get_id_v2(self, objectType, symbol):
        return symbol.get_full_nested_name().get_id_v2()

    def __unicode__(self):
        res = []
        res.append(text_type(self.name))
        if self.init:
            res.append(text_type(self.init))
        return u''.join(res)

    def describe_signature(self, signode, mode, env, symbol):
        _verify_description_mode(mode)
        self.name.describe_signature(signode, mode, env, symbol=symbol)
        if self.init:
            self.init.describe_signature(signode, 'noneIsName')


class ASTDeclaration(ASTBase):
    def __init__(self, objectType, visibility, templatePrefix, declaration):
        self.objectType = objectType
        self.visibility = visibility
        self.templatePrefix = templatePrefix
        self.declaration = declaration

        self.symbol = None
        # set by CPPObject._add_enumerator_to_parent
        self.enumeratorScopedSymbol = None

    def clone(self):
        if self.templatePrefix:
            templatePrefixClone = self.templatePrefix.clone()
        else:
            templatePrefixClone = None
        return ASTDeclaration(self.objectType, self.visibility,
                              templatePrefixClone,
                              self.declaration.clone())

    @property
    def name(self):
        return self.declaration.name

    def get_id_v1(self):
        if self.templatePrefix:
            raise NoOldIdError()
        if self.objectType == 'enumerator' and self.enumeratorScopedSymbol:
            return self.enumeratorScopedSymbol.declaration.get_id_v1()
        return self.declaration.get_id_v1(self.objectType, self.symbol)

    def get_id_v2(self, prefixed=True):
        if self.objectType == 'enumerator' and self.enumeratorScopedSymbol:
            return self.enumeratorScopedSymbol.declaration.get_id_v2(prefixed)
        if prefixed:
            res = [_id_prefix_v2]
        else:
            res = []
        if self.templatePrefix:
            res.append(self.templatePrefix.get_id_v2())
        res.append(self.declaration.get_id_v2(self.objectType, self.symbol))
        return u''.join(res)

    def get_newest_id(self):
        return self.get_id_v2()

    def __unicode__(self):
        res = []
        if self.visibility and self.visibility != "public":
            res.append(self.visibility)
            res.append(u' ')
        if self.templatePrefix:
            res.append(text_type(self.templatePrefix))
        res.append(text_type(self.declaration))
        return u''.join(res)

    def describe_signature(self, signode, mode, env):
        _verify_description_mode(mode)
        # the caller of the domain added a desc_signature node
        # let's pop it so we can add templates before that
        parentNode = signode.parent
        mainDeclNode = signode
        mainDeclNode.sphinx_cpp_tagname = 'declarator'
        parentNode.pop()

        assert self.symbol
        if self.templatePrefix:
            self.templatePrefix.describe_signature(parentNode, mode, env,
                                                   symbol=self.symbol)
        if self.visibility and self.visibility != "public":
            mainDeclNode += addnodes.desc_annotation(self.visibility + " ",
                                                     self.visibility + " ")
        if self.objectType == 'type':
            prefix = self.declaration.get_type_declaration_prefix()
            prefix += ' '
            mainDeclNode += addnodes.desc_annotation(prefix, prefix)
        elif self.objectType == 'member':
            pass
        elif self.objectType == 'function':
            pass
        elif self.objectType == 'class':
            mainDeclNode += addnodes.desc_annotation('class ', 'class ')
        elif self.objectType == 'enum':
            prefix = 'enum '
            if self.scoped:
                prefix += self.scoped
                prefix += ' '
            mainDeclNode += addnodes.desc_annotation(prefix, prefix)
        elif self.objectType == 'enumerator':
            mainDeclNode += addnodes.desc_annotation('enumerator ', 'enumerator ')
        else:
            assert False
        self.declaration.describe_signature(mainDeclNode, mode, env,
                                            symbol=self.symbol)
        parentNode += mainDeclNode


class ASTNamespace(ASTBase):
    def __init__(self, nestedName, templatePrefix):
        self.nestedName = nestedName
        self.templatePrefix = templatePrefix


class Symbol(object):
    def _assert_invariants(self):
        if not self.parent:
            # parent == None means global scope, so declaration means a parent
            assert not self.identifier
            assert not self.templateParams
            assert not self.templateArgs
            assert not self.declaration
            assert not self.docname
        else:
            if not self.identifier:
                # in case it's an operator
                assert self.declaration
            if self.declaration:
                assert self.docname

    def __init__(self, parent, identifier,
                 templateParams, templateArgs, declaration, docname):
        self.parent = parent
        self.identifier = identifier
        self.templateParams = templateParams  # template<templateParams>
        self.templateArgs = templateArgs  # identifier<templateArgs>
        self.declaration = declaration
        self.docname = docname
        self._assert_invariants()

        self.children = []
        if self.parent:
            self.parent.children.append(self)
        if self.declaration:
            self.declaration.symbol = self
        # add symbols for the template params
        # (do it after self.children has been initialised
        if self.templateParams:
            for p in self.templateParams.params:
                if not p.get_identifier():
                    continue
                # only add a declaration if we our selfs from a declaration
                if declaration:
                    decl = ASTDeclaration('templateParam', None, None, p)
                else:
                    decl = None
                nne = ASTNestedNameElement(p.get_identifier(), None)
                nn = ASTNestedName([nne], rooted=False)
                self._add_symbols(nn, [], decl, docname)

    def _fill_empty(self, declaration, docname):
        self._assert_invariants()
        assert not self.declaration
        assert not self.docname
        assert declaration
        assert docname
        self.declaration = declaration
        self.declaration.symbol = self
        self.docname = docname
        self._assert_invariants()

    def clear_doc(self, docname):
        newChildren = []
        for sChild in self.children:
            sChild.clear_doc(docname)
            if sChild.declaration and sChild.docname == docname:
                sChild.declaration = None
                sChild.docname = None
            # Just remove operators, because there is no identification if
            # they got removed.
            # Don't remove other symbols because they may be used in namespace
            # directives.
            if sChild.identifier or sChild.declaration:
                newChildren.append(sChild)
        self.children = newChildren

    def get_all_symbols(self):
        yield self
        for sChild in self.children:
            for s in sChild.get_all_symbols():
                yield s

    def get_lookup_key(self):
        if not self.parent:
            # specialise for the root
            return None
        symbols = []
        s = self
        while s.parent:
            symbols.append(s)
            s = s.parent
        symbols.reverse()
        key = []
        for s in symbols:
            if s.identifier:
                nne = ASTNestedNameElement(s.identifier, s.templateArgs)
            else:
                assert s.declaration
                nne = s.declaration.name.names[-1]
            key.append((nne, s.templateParams))
        return key

    def get_full_nested_name(self):
        names = []
        for nne, templateParams in self.get_lookup_key():
            names.append(nne)
        return ASTNestedName(names, rooted=False)

    def _find_named_symbol(self, identifier, templateParams,
                           templateArgs, operator,
                           templateShorthand, matchSelf):
        assert (identifier is None) != (operator is None)

        def matches(s):
            if s.identifier != identifier:
                return False
            if not s.identifier:
                if not s.declaration:
                    return False
                assert operator
                name = s.declaration.name.names[-1]
                if not name.is_operator():
                    return False
                if text_type(name) != text_type(operator):
                    return False
            if (s.templateParams is None) != (templateParams is None):
                if templateParams is not None:
                    # we query with params, they must match params
                    return False
                if not templateShorthand:
                    # we don't query with params, and we do care about them
                    return False
            if templateParams:
                # TODO: do better comparison
                if text_type(s.templateParams) != text_type(templateParams):
                    return False
            if (s.templateArgs is None) != (templateArgs is None):
                return False
            if s.templateArgs:
                # TODO: do better comparison
                if text_type(s.templateArgs) != text_type(templateArgs):
                    return False
            return True
        if matchSelf and matches(self):
            return self
        for s in self.children:
            if matches(s):
                return s
        return None

    def _add_symbols(self, nestedName, templateDecls, declaration, docname):
        # This condition should be checked at the parser level.
        # Each template argument list must have a template parameter list.
        # But to declare a template there must be an additional template parameter list.
        assert(nestedName.num_templates() == len(templateDecls) or
               nestedName.num_templates() + 1 == len(templateDecls))

        parentSymbol = self
        if nestedName.rooted:
            while parentSymbol.parent:
                parentSymbol = parentSymbol.parent
        names = nestedName.names
        iTemplateDecl = 0
        for name in names[:-1]:
            # there shouldn't be anything inside an operator
            # (other than template parameters, which are not added this way, right?)
            assert not name.is_operator()
            identifier = name.identifier
            templateArgs = name.templateArgs
            if templateArgs:
                assert iTemplateDecl < len(templateDecls)
                templateParams = templateDecls[iTemplateDecl]
                iTemplateDecl += 1
            else:
                templateParams = None
            symbol = parentSymbol._find_named_symbol(identifier,
                                                     templateParams,
                                                     templateArgs,
                                                     operator=None,
                                                     templateShorthand=False,
                                                     matchSelf=False)
            if symbol is None:
                symbol = Symbol(parent=parentSymbol, identifier=identifier,
                                templateParams=templateParams,
                                templateArgs=templateArgs, declaration=None,
                                docname=None)
            parentSymbol = symbol
        name = names[-1]
        if name.is_operator():
            identifier = None
            templateArgs = None
            operator = name
        else:
            identifier = name.identifier
            templateArgs = name.templateArgs
            operator = None
        if iTemplateDecl < len(templateDecls):
            if iTemplateDecl + 1 != len(templateDecls):
                print(text_type(templateDecls))
                print(text_type(nestedName))
            assert iTemplateDecl + 1 == len(templateDecls)
            templateParams = templateDecls[iTemplateDecl]
        else:
            assert iTemplateDecl == len(templateDecls)
            templateParams = None
        symbol = parentSymbol._find_named_symbol(identifier,
                                                 templateParams,
                                                 templateArgs,
                                                 operator,
                                                 templateShorthand=False,
                                                 matchSelf=False)
        if symbol:
            if not declaration:
                # good, just a scope creation
                return symbol
            if not symbol.declaration:
                # If someone first opened the scope, and then later
                # declares it, e.g,
                # .. namespace:: Test
                # .. namespace:: nullptr
                # .. class:: Test
                symbol._fill_empty(declaration, docname)
                return symbol
            # It may simply be a functin overload, so let's compare ids.
            candSymbol = Symbol(parent=parentSymbol, identifier=identifier,
                                templateParams=templateParams,
                                templateArgs=templateArgs,
                                declaration=declaration,
                                docname=docname)
            newId = declaration.get_newest_id()
            oldId = symbol.declaration.get_newest_id()
            if newId != oldId:
                # we already inserted the symbol, so return the new one
                symbol = candSymbol
            else:
                # Redeclaration of the same symbol.
                # Let the new one be there, but raise an error to the client
                # so it can use the real symbol as subscope.
                # This will probably result in a duplicate id warning.
                raise _DuplicateSymbolError(symbol, candSymbol)
        else:
            symbol = Symbol(parent=parentSymbol, identifier=identifier,
                            templateParams=templateParams,
                            templateArgs=templateArgs,
                            declaration=declaration,
                            docname=docname)
        return symbol

    def merge_with(self, other, docnames, env):
        assert other is not None
        for otherChild in other.children:
            if not otherChild.identifier:
                if not otherChild.declaration:
                    print("Problem in symbol tree merging")
                    print("OtherChild.dump:")
                    print(otherChild.dump(0))
                    print("Other.dump:")
                    print(other.dump(0))
                assert otherChild.declaration
                operator = otherChild.declaration.name.names[-1]
                assert operator.is_operator()
            else:
                operator = None
            ourChild = self._find_named_symbol(otherChild.identifier,
                                               otherChild.templateParams,
                                               otherChild.templateArgs,
                                               operator,
                                               templateShorthand=False,
                                               matchSelf=False)
            if ourChild is None:
                # TODO: hmm, should we prune by docnames?
                self.children.append(otherChild)
                otherChild.parent = self
                otherChild._assert_invariants()
                continue
            if otherChild.declaration and otherChild.docname in docnames:
                if not ourChild.declaration:
                    ourChild._fill_empty(otherChild.declaration, otherChild.docname)
                elif ourChild.docname != otherChild.docname:
                    name = text_type(ourChild.declaration)
                    msg = "Duplicate declaration, also defined in '%s'.\n"
                    msg += "Declaration is '%s'."
                    msg = msg % (ourChild.docname, name)
                    env.warn(otherChild.docname, msg)
                else:
                    # Both have declarations, and in the same docname.
                    # This can apparently happen, it should be safe to
                    # just ignore it, right?
                    pass
            ourChild.merge_with(otherChild, docnames, env)

    def add_name(self, nestedName, templatePrefix=None):
        if templatePrefix:
            templateDecls = templatePrefix.templates
        else:
            templateDecls = []
        return self._add_symbols(nestedName, templateDecls,
                                 declaration=None, docname=None)

    def add_declaration(self, declaration, docname):
        assert declaration
        assert docname
        nestedName = declaration.name
        if declaration.templatePrefix:
            templateDecls = declaration.templatePrefix.templates
        else:
            templateDecls = []
        return self._add_symbols(nestedName, templateDecls, declaration, docname)

    def find_identifier(self, identifier, matchSelf):
        if matchSelf and self.identifier and self.identifier == identifier:
            return self
        for s in self.children:
            if s.identifier and s.identifier == identifier:
                return s
        return None

    def direct_lookup(self, key):
        s = self
        for name, templateParams in key:
            if name.is_operator():
                identifier = None
                templateArgs = None
                operator = name
            else:
                identifier = name.identifier
                templateArgs = name.templateArgs
                operator = None
            s = s._find_named_symbol(identifier, templateParams,
                                     templateArgs, operator,
                                     templateShorthand=False,
                                     matchSelf=False)
            if not s:
                return None
        return s

    def find_name(self, nestedName, templateDecls, templateShorthand, matchSelf):
        # templateShorthand: missing template parameter lists for templates is ok

        # TODO: unify this with the _add_symbols
        # This condition should be checked at the parser level.
        assert len(templateDecls) <= nestedName.num_templates() + 1
        parentSymbol = self
        if nestedName.rooted:
            while parentSymbol.parent:
                parentSymbol = parentSymbol.parent
        names = nestedName.names

        # walk up until we find the first identifier
        firstName = names[0]
        if not firstName.is_operator():
            while parentSymbol.parent:
                if parentSymbol.find_identifier(firstName.identifier,
                                                matchSelf=matchSelf):
                    break
                parentSymbol = parentSymbol.parent

        iTemplateDecl = 0
        for iName in range(len(names)):
            name = names[iName]
            if iName + 1 == len(names):
                if name.is_operator():
                    identifier = None
                    templateArgs = None
                    operator = name
                else:
                    identifier = name.identifier
                    templateArgs = name.templateArgs
                    operator = None
                if iTemplateDecl < len(templateDecls):
                    assert iTemplateDecl + 1 == len(templateDecls)
                    templateParams = templateDecls[iTemplateDecl]
                else:
                    assert iTemplateDecl == len(templateDecls)
                    templateParams = None
                symbol = parentSymbol._find_named_symbol(identifier,
                                                         templateParams,
                                                         templateArgs,
                                                         operator,
                                                         templateShorthand=templateShorthand,
                                                         matchSelf=matchSelf)
                if symbol:
                    return symbol
                else:
                    return None
            else:
                # there shouldn't be anything inside an operator
                assert not name.is_operator()
                identifier = name.identifier
                templateArgs = name.templateArgs
                if templateArgs and iTemplateDecl < len(templateDecls):
                    templateParams = templateDecls[iTemplateDecl]
                    iTemplateDecl += 1
                else:
                    templateParams = None
                symbol = parentSymbol._find_named_symbol(identifier,
                                                         templateParams,
                                                         templateArgs,
                                                         operator=None,
                                                         templateShorthand=templateShorthand,
                                                         matchSelf=matchSelf)
                if symbol is None:
                    # TODO: maybe search without template args
                    return None
                # We have now matched part of a nested name, and need to match more
                # so even if we should matchSelf before, we definitely shouldn't
                # even more. (see also issue #2666)
                matchSelf = False
            parentSymbol = symbol
        assert False  # should have returned in the loop

    def to_string(self, indent):
        res = ['\t'*indent]
        if not self.parent:
            res.append('::')
        else:
            if self.templateParams:
                res.append(text_type(self.templateParams))
                res.append('\n')
                res.append('\t'*indent)
            if self.identifier:
                res.append(text_type(self.identifier))
            else:
                res.append(text_type(self.declaration))
            if self.templateArgs:
                res.append(text_type(self.templateArgs))
            if self.declaration:
                res.append(": ")
                res.append(text_type(self.declaration))
        if self.docname:
            res.append('\t(')
            res.append(self.docname)
            res.append(')')
        res.append('\n')
        return ''.join(res)

    def dump(self, indent):
        res = [self.to_string(indent)]
        for c in self.children:
            res.append(c.dump(indent + 1))
        return ''.join(res)


class DefinitionParser(object):
    # those without signedness and size modifiers
    # see http://en.cppreference.com/w/cpp/language/types
    _simple_fundemental_types = (
        'void', 'bool', 'char', 'wchar_t', 'char16_t', 'char32_t', 'int',
        'float', 'double', 'auto'
    )

    _prefix_keys = ('class', 'struct', 'enum', 'union', 'typename')

    def __init__(self, definition, warnEnv):
        self.definition = definition.strip()
        self.pos = 0
        self.end = len(self.definition)
        self.last_match = None
        self._previous_state = (0, None)

        self.warnEnv = warnEnv

    def _make_multi_error(self, errors, header):
        if len(errors) == 1:
            return DefinitionError(header + '\n' + errors[0][0].description)
        result = [header, '\n']
        for e in errors:
            if len(e[1]) > 0:
                ident = '  '
                result.append(e[1])
                result.append(':\n')
                for line in e[0].description.split('\n'):
                    if len(line) == 0:
                        continue
                    result.append(ident)
                    result.append(line)
                    result.append('\n')
            else:
                result.append(e[0].description)
        return DefinitionError(''.join(result))

    def status(self, msg):
        # for debugging
        indicator = '-' * self.pos + '^'
        print("%s\n%s\n%s" % (msg, self.definition, indicator))

    def fail(self, msg):
        indicator = '-' * self.pos + '^'
        raise DefinitionError(
            'Invalid definition: %s [error at %d]\n  %s\n  %s' %
            (msg, self.pos, self.definition, indicator))

    def warn(self, msg):
        if self.warnEnv:
            self.warnEnv.warn(msg)
        else:
            print("Warning: %s" % msg)

    def match(self, regex):
        match = regex.match(self.definition, self.pos)
        if match is not None:
            self._previous_state = (self.pos, self.last_match)
            self.pos = match.end()
            self.last_match = match
            return True
        return False

    def backout(self):
        self.pos, self.last_match = self._previous_state

    def skip_string(self, string):
        strlen = len(string)
        if self.definition[self.pos:self.pos + strlen] == string:
            self.pos += strlen
            return True
        return False

    def skip_word(self, word):
        return self.match(re.compile(r'\b%s\b' % re.escape(word)))

    def skip_ws(self):
        return self.match(_whitespace_re)

    def skip_word_and_ws(self, word):
        if self.skip_word(word):
            self.skip_ws()
            return True
        return False

    @property
    def eof(self):
        return self.pos >= self.end

    @property
    def current_char(self):
        try:
            return self.definition[self.pos]
        except IndexError:
            return 'EOF'

    @property
    def matched_text(self):
        if self.last_match is not None:
            return self.last_match.group()

    def read_rest(self):
        rv = self.definition[self.pos:]
        self.pos = self.end
        return rv

    def assert_end(self):
        self.skip_ws()
        if not self.eof:
            self.fail('Expected end of definition.')

    def _parse_expression(self, end):
        # Stupidly "parse" an expression.
        # 'end' should be a list of characters which ends the expression.
        assert end
        self.skip_ws()
        startPos = self.pos
        if self.match(_string_re):
            value = self.matched_text
        else:
            # TODO: add handling of more bracket-like things, and quote handling
            brackets = {'(': ')', '[': ']'}
            symbols = []
            while not self.eof:
                if (len(symbols) == 0 and self.current_char in end):
                    break
                if self.current_char in brackets.keys():
                    symbols.append(brackets[self.current_char])
                elif len(symbols) > 0 and self.current_char == symbols[-1]:
                    symbols.pop()
                self.pos += 1
            if self.eof:
                self.fail("Could not find end of expression starting at %d."
                          % startPos)
            value = self.definition[startPos:self.pos].strip()
        return value.strip()

    def _parse_operator(self):
        self.skip_ws()
        # adapted from the old code
        # thank god, a regular operator definition
        if self.match(_operator_re):
            return ASTOperatorBuildIn(self.matched_text)

        # new/delete operator?
        for op in 'new', 'delete':
            if not self.skip_word(op):
                continue
            self.skip_ws()
            if self.skip_string('['):
                self.skip_ws()
                if not self.skip_string(']'):
                    self.fail('Expected "]" after  "operator ' + op + '["')
                op += '[]'
            return ASTOperatorBuildIn(op)

        # user-defined literal?
        if self.skip_string('""'):
            self.skip_ws()
            if not self.match(_identifier_re):
                self.fail("Expected user-defined literal suffix.")
            identifier = ASTIdentifier(self.matched_text)
            return ASTOperatorLiteral(identifier)

        # oh well, looks like a cast operator definition.
        # In that case, eat another type.
        type = self._parse_type(named=False, outer="operatorCast")
        return ASTOperatorType(type)

    def _parse_template_argument_list(self):
        self.skip_ws()
        if not self.skip_string('<'):
            return None
        prevErrors = []
        templateArgs = []
        while 1:
            pos = self.pos
            parsedComma = False
            parsedEnd = False
            try:
                type = self._parse_type(named=False)
                self.skip_ws()
                if self.skip_string('>'):
                    parsedEnd = True
                elif self.skip_string(','):
                    parsedComma = True
                else:
                    self.fail('Expected ">" or "," in template argument list.')
                templateArgs.append(type)
            except DefinitionError as e:
                prevErrors.append((e, "If type argument"))
                self.pos = pos
                try:
                    value = self._parse_expression(end=[',', '>'])
                    self.skip_ws()
                    if self.skip_string('>'):
                        parsedEnd = True
                    elif self.skip_string(','):
                        parsedComma = True
                    else:
                        self.fail('Expected ">" or "," in template argument list.')
                    templateArgs.append(ASTTemplateArgConstant(value))
                except DefinitionError as e:
                    self.pos = pos
                    prevErrors.append((e, "If non-type argument"))
                    header = "Error in parsing template argument list."
                    raise self._make_multi_error(prevErrors, header)
            if parsedEnd:
                assert not parsedComma
                break
        return ASTTemplateArgs(templateArgs)

    def _parse_nested_name(self, memberPointer=False):
        names = []

        self.skip_ws()
        rooted = False
        if self.skip_string('::'):
            rooted = True
        while 1:
            self.skip_ws()
            if self.skip_word_and_ws('template'):
                self.fail("'template' in nested name not implemented.")
            elif self.skip_word_and_ws('operator'):
                op = self._parse_operator()
                names.append(op)
            else:
                if not self.match(_identifier_re):
                    if memberPointer and len(names) > 0:
                        break
                    self.fail("Expected identifier in nested name.")
                identifier = self.matched_text
                # make sure there isn't a keyword
                if identifier in _keywords:
                    self.fail("Expected identifier in nested name, "
                              "got keyword: %s" % identifier)
                templateArgs = self._parse_template_argument_list()
                identifier = ASTIdentifier(identifier)
                names.append(ASTNestedNameElement(identifier, templateArgs))

            self.skip_ws()
            if not self.skip_string('::'):
                if memberPointer:
                    self.fail("Expected '::' in pointer to member (function).")
                break
        return ASTNestedName(names, rooted)

    def _parse_trailing_type_spec(self):
        # fundemental types
        self.skip_ws()
        for t in self._simple_fundemental_types:
            if self.skip_word(t):
                return ASTTrailingTypeSpecFundamental(t)

        # TODO: this could/should be more strict
        elements = []
        if self.skip_word_and_ws('signed'):
            elements.append('signed')
        elif self.skip_word_and_ws('unsigned'):
            elements.append('unsigned')
        while 1:
            if self.skip_word_and_ws('short'):
                elements.append('short')
            elif self.skip_word_and_ws('long'):
                elements.append('long')
            else:
                break
        if self.skip_word_and_ws('char'):
            elements.append('char')
        elif self.skip_word_and_ws('int'):
            elements.append('int')
        elif self.skip_word_and_ws('double'):
            elements.append('double')
        if len(elements) > 0:
            return ASTTrailingTypeSpecFundamental(u' '.join(elements))

        # decltype
        self.skip_ws()
        if self.skip_word_and_ws('decltype'):
            self.fail('"decltype(.)" in trailing_type_spec not implemented')

        # prefixed
        prefix = None
        self.skip_ws()
        for k in self._prefix_keys:
            if self.skip_word_and_ws(k):
                prefix = k
                break

        nestedName = self._parse_nested_name()
        return ASTTrailingTypeSpecName(prefix, nestedName)

    def _parse_parameters_and_qualifiers(self, paramMode):
        self.skip_ws()
        if not self.skip_string('('):
            if paramMode == 'function':
                self.fail('Expecting "(" in parameters_and_qualifiers.')
            else:
                return None
        args = []
        self.skip_ws()
        if not self.skip_string(')'):
            while 1:
                self.skip_ws()
                if self.skip_string('...'):
                    args.append(ASTFunctinoParameter(None, True))
                    self.skip_ws()
                    if not self.skip_string(')'):
                        self.fail('Expected ")" after "..." in '
                                  'parameters_and_qualifiers.')
                    break
                if paramMode == 'function':
                    arg = self._parse_type_with_init(outer=None, named='single')
                else:
                    arg = self._parse_type(named=False)
                # TODO: parse default parameters # TODO: didn't we just do that?
                args.append(ASTFunctinoParameter(arg))

                self.skip_ws()
                if self.skip_string(','):
                    continue
                elif self.skip_string(')'):
                    break
                else:
                    self.fail(
                        'Expecting "," or ")" in parameters_and_qualifiers, '
                        'got "%s".' % self.current_char)

        # TODO: why did we have this bail-out?
        # does it hurt to parse the extra stuff?
        # it's needed for pointer to member functions
        if paramMode != 'function' and False:
            return ASTParametersQualifiers(
                args, None, None, None, None, None, None, None)

        self.skip_ws()
        const = self.skip_word_and_ws('const')
        volatile = self.skip_word_and_ws('volatile')
        if not const:  # the can be permuted
            const = self.skip_word_and_ws('const')

        refQual = None
        if self.skip_string('&&'):
            refQual = '&&'
        if not refQual and self.skip_string('&'):
            refQual = '&'

        exceptionSpec = None
        override = None
        final = None
        initializer = None
        self.skip_ws()
        if self.skip_string('noexcept'):
            exceptionSpec = 'noexcept'
            self.skip_ws()
            if self.skip_string('('):
                self.fail('Parameterised "noexcept" not implemented.')

        self.skip_ws()
        override = self.skip_word_and_ws('override')
        final = self.skip_word_and_ws('final')
        if not override:
            override = self.skip_word_and_ws(
                'override')  # they can be permuted

        self.skip_ws()
        if self.skip_string('='):
            self.skip_ws()
            valid = ('0', 'delete', 'default')
            for w in valid:
                if self.skip_word_and_ws(w):
                    initializer = w
                    break
            if not initializer:
                self.fail(
                    'Expected "%s" in initializer-specifier.'
                    % u'" or "'.join(valid))

        return ASTParametersQualifiers(
            args, volatile, const, refQual, exceptionSpec, override, final,
            initializer)

    def _parse_decl_specs_simple(self, outer, typed):
        """Just parse the simple ones."""
        storage = None
        threadLocal = None
        inline = None
        virtual = None
        explicit = None
        constexpr = None
        volatile = None
        const = None
        friend = None
        while 1:  # accept any permutation of a subset of some decl-specs
            self.skip_ws()
            if not storage:
                if outer in ('member', 'function'):
                    if self.skip_word('static'):
                        storage = 'static'
                        continue
                    if self.skip_word('extern'):
                        storage = 'extern'
                        continue
                if outer == 'member':
                    if self.skip_word('mutable'):
                        storage = 'mutable'
                        continue
                if self.skip_word('register'):
                    storage = 'register'
                    continue
            if not threadLocal and outer == 'member':
                threadLocal = self.skip_word('thread_local')
                if threadLocal:
                    continue

            if outer == 'function':
                # function-specifiers
                if not inline:
                    inline = self.skip_word('inline')
                    if inline:
                        continue
                if not friend:
                    friend = self.skip_word('friend')
                    if friend:
                        continue
                if not virtual:
                    virtual = self.skip_word('virtual')
                    if virtual:
                        continue
                if not explicit:
                    explicit = self.skip_word('explicit')
                    if explicit:
                        continue

            if not constexpr and outer in ('member', 'function'):
                constexpr = self.skip_word("constexpr")
                if constexpr:
                    continue
            if not volatile and typed:
                volatile = self.skip_word('volatile')
                if volatile:
                    continue
            if not const and typed:
                const = self.skip_word('const')
                if const:
                    continue
            break
        return ASTDeclSpecsSimple(storage, threadLocal, inline, virtual,
                                  explicit, constexpr, volatile, const, friend)

    def _parse_decl_specs(self, outer, typed=True):
        if outer:
            if outer not in ('type', 'member', 'function', 'templateParam'):
                raise Exception('Internal error, unknown outer "%s".' % outer)
        """
        storage-class-specifier function-specifier "constexpr"
        "volatile" "const" trailing-type-specifier

        storage-class-specifier ->
              "static" (only for member_object and function_object)
            | "register"

        function-specifier -> "inline" | "virtual" | "explicit" (only for
        function_object)

        "constexpr" (only for member_object and function_object)
        """
        leftSpecs = self._parse_decl_specs_simple(outer, typed)
        rightSpecs = None

        if typed:
            trailing = self._parse_trailing_type_spec()
            rightSpecs = self._parse_decl_specs_simple(outer, typed)
        else:
            trailing = None
        return ASTDeclSpecs(outer, leftSpecs, rightSpecs, trailing)

    def _parse_declarator_name_param_qual(self, named, paramMode, typed):
        # now we should parse the name, and then suffixes
        if named == 'maybe':
            pos = self.pos
            try:
                declId = self._parse_nested_name()
            except DefinitionError:
                self.pos = pos
                declId = None
        elif named == 'single':
            if self.match(_identifier_re):
                identifier = ASTIdentifier(self.matched_text)
                nne = ASTNestedNameElement(identifier, None)
                declId = ASTNestedName([nne], rooted=False)
                # if it's a member pointer, we may have '::', which should be an error
                self.skip_ws()
                if self.current_char == ':':
                    self.fail("Unexpected ':' after identifier.")
            else:
                declId = None
        elif named:
            declId = self._parse_nested_name()
        else:
            declId = None
        arrayOps = []
        while 1:
            self.skip_ws()
            if typed and self.skip_string('['):
                value = self._parse_expression(end=[']'])
                res = self.skip_string(']')
                assert res
                arrayOps.append(ASTArray(value))
                continue
            else:
                break
        paramQual = self._parse_parameters_and_qualifiers(paramMode)
        return ASTDecleratorNameParamQual(declId=declId, arrayOps=arrayOps,
                                          paramQual=paramQual)

    def _parse_declerator(self, named, paramMode, typed=True):
        # 'typed' here means 'parse return type stuff'
        if paramMode not in ('type', 'function', 'operatorCast'):
            raise Exception(
                "Internal error, unknown paramMode '%s'." % paramMode)
        prevErrors = []
        self.skip_ws()
        if typed and self.skip_string('*'):
            self.skip_ws()
            volatile = False
            const = False
            while 1:
                if not volatile:
                    volatile = self.skip_word_and_ws('volatile')
                    if volatile:
                        continue
                if not const:
                    const = self.skip_word_and_ws('const')
                    if const:
                        continue
                break
            next = self._parse_declerator(named, paramMode, typed)
            return ASTDeclaratorPtr(next=next, volatile=volatile, const=const)
        # TODO: shouldn't we parse an R-value ref here first?
        if typed and self.skip_string("&"):
            next = self._parse_declerator(named, paramMode, typed)
            return ASTDeclaratorRef(next=next)
        if typed and self.skip_string("..."):
            next = self._parse_declerator(named, paramMode, False)
            return ASTDeclaratorParamPack(next=next)
        if typed:  # pointer to member
            pos = self.pos
            try:
                name = self._parse_nested_name(memberPointer=True)
                self.skip_ws()
                if not self.skip_string('*'):
                    self.fail("Expected '*' in pointer to member declarator.")
                self.skip_ws()
            except DefinitionError as e:
                self.pos = pos
                prevErrors.append((e, "If pointer to member declarator"))
            else:
                volatile = False
                const = False
                while 1:
                    if not volatile:
                        volatile = self.skip_word_and_ws('volatile')
                        if volatile:
                            continue
                    if not const:
                        const = self.skip_word_and_ws('const')
                        if const:
                            continue
                    break
                next = self._parse_declerator(named, paramMode, typed)
                return ASTDeclaratorMemPtr(name, const, volatile, next=next)
        if typed and self.current_char == '(':  # note: peeking, not skipping
            if paramMode == "operatorCast":
                # TODO: we should be able to parse cast operators which return
                # function pointers. For now, just hax it and ignore.
                return ASTDecleratorNameParamQual(declId=None, arrayOps=[],
                                                  paramQual=None)
            # maybe this is the beginning of params and quals,try that first,
            # otherwise assume it's noptr->declarator > ( ptr-declarator )
            pos = self.pos
            try:
                # assume this is params and quals
                res = self._parse_declarator_name_param_qual(named, paramMode,
                                                             typed)
                return res
            except DefinitionError as exParamQual:
                prevErrors.append((exParamQual, "If declId, parameters, and qualifiers"))
                self.pos = pos
                try:
                    assert self.current_char == '('
                    self.skip_string('(')
                    # TODO: hmm, if there is a name, it must be in inner, right?
                    # TODO: hmm, if there must be parameters, they must b
                    # inside, right?
                    inner = self._parse_declerator(named, paramMode, typed)
                    if not self.skip_string(')'):
                        self.fail("Expected ')' in \"( ptr-declarator )\"")
                    next = self._parse_declerator(named=False,
                                                  paramMode="type",
                                                  typed=typed)
                    return ASTDeclaratorParen(inner=inner, next=next)
                except DefinitionError as exNoPtrParen:
                    self.pos = pos
                    prevErrors.append((exNoPtrParen, "If parenthesis in noptr-declarator"))
                    header = "Error in declarator"
                    raise self._make_multi_error(prevErrors, header)
        pos = self.pos
        try:
            return self._parse_declarator_name_param_qual(named, paramMode, typed)
        except DefinitionError as e:
            self.pos = pos
            prevErrors.append((e, "If declarator-id"))
            header = "Error in declarator or parameters and qualifiers"
            raise self._make_multi_error(prevErrors, header)

    def _parse_initializer(self, outer=None):
        self.skip_ws()
        # TODO: support paren and brace initialization for memberObject
        if not self.skip_string('='):
            return None
        else:
            if outer == 'member':
                value = self.read_rest().strip()
            elif outer == 'templateParam':
                value = self._parse_expression(end=[',', '>'])
            elif outer is None:  # function parameter
                value = self._parse_expression(end=[',', ')'])
            else:
                self.fail("Internal error, initializer for outer '%s' not "
                          "implemented." % outer)
            return ASTInitializer(value)

    def _parse_type(self, named, outer=None):
        """
        named=False|'maybe'|True: 'maybe' is e.g., for function objects which
        doesn't need to name the arguments

        outer == operatorCast: annoying case, we should not take the params
        """
        if outer:  # always named
            if outer not in ('type', 'member', 'function',
                             'operatorCast', 'templateParam'):
                raise Exception('Internal error, unknown outer "%s".' % outer)
            if outer != 'operatorCast':
                assert named

        if outer in ('type', 'function'):
            # We allow type objects to just be a name.
            # Some functions don't have normal return types: constructors,
            # destrutors, cast operators
            prevErrors = []
            startPos = self.pos
            # first try without the type
            try:
                declSpecs = self._parse_decl_specs(outer=outer, typed=False)
                decl = self._parse_declerator(named=True, paramMode=outer,
                                              typed=False)
                self.assert_end()
            except DefinitionError as exUntyped:
                if outer == 'type':
                    desc = "If just a name"
                elif outer == 'function':
                    desc = "If the function has no return type"
                else:
                    assert False
                prevErrors.append((exUntyped, desc))
                self.pos = startPos
                try:
                    declSpecs = self._parse_decl_specs(outer=outer)
                    decl = self._parse_declerator(named=True, paramMode=outer)
                except DefinitionError as exTyped:
                    self.pos = startPos
                    if outer == 'type':
                        desc = "If typedef-like declaration"
                    elif outer == 'function':
                        desc = "If the function has a return type"
                    else:
                        assert False
                    prevErrors.append((exTyped, desc))
                    # Retain the else branch for easier debugging.
                    # TODO: it would be nice to save the previous stacktrace
                    #       and output it here.
                    if True:
                        if outer == 'type':
                            header = "Type must be either just a name or a "
                            header += "typedef-like declaration."
                        elif outer == 'function':
                            header = "Error when parsing function declaration."
                        else:
                            assert False
                        raise self._make_multi_error(prevErrors, header)
                    else:
                        # For testing purposes.
                        # do it again to get the proper traceback (how do you
                        # relieable save a traceback when an exception is
                        # constructed?)
                        pass
                        self.pos = startPos
                        typed = True
                        declSpecs = self._parse_decl_specs(outer=outer, typed=typed)
                        decl = self._parse_declerator(named=True, paramMode=outer,
                                                      typed=typed)
        else:
            paramMode = 'type'
            if outer == 'member':  # i.e., member
                named = True
            elif outer == 'operatorCast':
                paramMode = 'operatorCast'
                outer = None
            elif outer == 'templateParam':
                named = 'single'
            declSpecs = self._parse_decl_specs(outer=outer)
            decl = self._parse_declerator(named=named, paramMode=paramMode)
        return ASTType(declSpecs, decl)

    def _parse_type_with_init(self, named, outer):
        if outer:
            assert outer in ('type', 'member', 'function', 'templateParam')
        type = self._parse_type(outer=outer, named=named)
        init = self._parse_initializer(outer=outer)
        return ASTTypeWithInit(type, init)

    def _parse_type_using(self):
        name = self._parse_nested_name()
        self.skip_ws()
        if not self.skip_string('='):
            return ASTTypeUsing(name, None)
        type = self._parse_type(False, None)
        return ASTTypeUsing(name, type)

    def _parse_class(self):
        name = self._parse_nested_name()
        self.skip_ws()
        final = self.skip_word_and_ws('final')
        bases = []
        self.skip_ws()
        if self.skip_string(':'):
            while 1:
                self.skip_ws()
                visibility = 'private'
                virtual = False
                pack = False
                if self.skip_word_and_ws('virtual'):
                    virtual = True
                if self.match(_visibility_re):
                    visibility = self.matched_text
                    self.skip_ws()
                if not virtual and self.skip_word_and_ws('virtual'):
                    virtual = True
                baseName = self._parse_nested_name()
                self.skip_ws()
                pack = self.skip_string('...')
                bases.append(ASTBaseClass(baseName, visibility, virtual, pack))
                self.skip_ws()
                if self.skip_string(','):
                    continue
                else:
                    break
        return ASTClass(name, final, bases)

    def _parse_enum(self):
        scoped = None  # is set by CPPEnumObject
        self.skip_ws()
        name = self._parse_nested_name()
        self.skip_ws()
        underlyingType = None
        if self.skip_string(':'):
            underlyingType = self._parse_type(named=False)
        return ASTEnum(name, scoped, underlyingType)

    def _parse_enumerator(self):
        name = self._parse_nested_name()
        self.skip_ws()
        init = None
        if self.skip_string('='):
            self.skip_ws()
            init = ASTInitializer(self.read_rest())
        return ASTEnumerator(name, init)

    def _parse_template_parameter_list(self):
        # only: '<' parameter-list '>'
        # we assume that 'template' has just been parsed
        templateParams = []
        self.skip_ws()
        if not self.skip_string("<"):
            self.fail("Expected '<' after 'template'")
        while 1:
            prevErrors = []
            self.skip_ws()
            if self.skip_word('template'):
                # declare a tenplate template parameter
                nestedParams = self._parse_template_parameter_list()
            else:
                nestedParams = None
            self.skip_ws()
            key = None
            if self.skip_word_and_ws('typename'):
                key = 'typename'
            elif self.skip_word_and_ws('class'):
                key = 'class'
            elif nestedParams:
                self.fail("Expected 'typename' or 'class' after "
                          "template template parameter list.")
            if key:
                # declare a type or template type parameter
                self.skip_ws()
                parameterPack = self.skip_string('...')
                self.skip_ws()
                if self.match(_identifier_re):
                    identifier = ASTIdentifier(self.matched_text)
                else:
                    identifier = None
                self.skip_ws()
                if not parameterPack and self.skip_string('='):
                    default = self._parse_type(named=False, outer=None)
                else:
                    default = None
                data = ASTTemplateKeyParamPackIdDefault(key, identifier,
                                                        parameterPack, default)
                if nestedParams:
                    # template type
                    param = ASTTemplateParamTemplateType(nestedParams, data)
                else:
                    # type
                    param = ASTTemplateParamType(data)
                templateParams.append(param)
            else:
                # declare a non-type parameter
                pos = self.pos
                try:
                    param = self._parse_type_with_init('maybe', 'templateParam')
                    templateParams.append(ASTTemplateParamNonType(param))
                except DefinitionError as e:
                    prevErrors.append((e, "If non-type template parameter"))
                    self.pos = pos
            self.skip_ws()
            if self.skip_string('>'):
                return ASTTemplateParams(templateParams)
            elif self.skip_string(','):
                continue
            else:
                header = "Error in template parameter list."
                try:
                    self.fail('Expected "=", ",", or ">".')
                except DefinitionError as e:
                    prevErrors.append((e, ""))
                raise self._make_multi_error(prevErrors, header)

    def _parse_template_declaration_prefix(self):
        templates = []
        while 1:
            self.skip_ws()
            if not self.skip_word("template"):
                break
            params = self._parse_template_parameter_list()
            templates.append(params)
        if len(templates) == 0:
            return None
        else:
            return ASTTemplateDeclarationPrefix(templates)

    def _check_template_consistency(self, nestedName, templatePrefix,
                                    fullSpecShorthand):
        numArgs = nestedName.num_templates()
        if not templatePrefix:
            numParams = 0
        else:
            numParams = len(templatePrefix.templates)
        if numArgs + 1 < numParams:
            self.fail("Too few template argument lists comapred to parameter"
                      " lists. Argument lists: %d, Parameter lists: %d."
                      % (numArgs, numParams))
        if numArgs > numParams:
            numExtra = numArgs - numParams
            if not fullSpecShorthand:
                msg = "Too many template argument lists compared to parameter" \
                    " lists. Argument lists: %d, Parameter lists: %d," \
                    " Extra empty parameters lists prepended: %d." \
                    % (numArgs, numParams, numExtra)
                msg += " Declaration:\n\t"
                if templatePrefix:
                    msg += "%s\n\t" % text_type(templatePrefix)
                msg += text_type(nestedName)
                self.warn(msg)

            newTemplates = []
            for i in range(numExtra):
                newTemplates.append(ASTTemplateParams([]))
            if templatePrefix:
                newTemplates.extend(templatePrefix.templates)
            templatePrefix = ASTTemplateDeclarationPrefix(newTemplates)
        return templatePrefix

    def parse_declaration(self, objectType):
        if objectType not in ('type', 'member',
                              'function', 'class', 'enum', 'enumerator'):
            raise Exception('Internal error, unknown objectType "%s".' % objectType)
        visibility = None
        templatePrefix = None
        declaration = None

        self.skip_ws()
        if self.match(_visibility_re):
            visibility = self.matched_text

        if objectType in ('type', 'member', 'function', 'class'):
            templatePrefix = self._parse_template_declaration_prefix()

        if objectType == 'type':
            prevErrors = []
            pos = self.pos
            try:
                if not templatePrefix:
                    declaration = self._parse_type(named=True, outer='type')
            except DefinitionError as e:
                prevErrors.append((e, "If typedef-like declaration"))
                self.pos = pos
            pos = self.pos
            try:
                if not declaration:
                    declaration = self._parse_type_using()
            except DefinitionError as e:
                self.pos = pos
                prevErrors.append((e, "If type alias or template alias"))
                header = "Error in type declaration."
                raise self._make_multi_error(prevErrors, header)
        elif objectType == 'member':
            declaration = self._parse_type_with_init(named=True, outer='member')
        elif objectType == 'function':
            declaration = self._parse_type(named=True, outer='function')
        elif objectType == 'class':
            declaration = self._parse_class()
        elif objectType == 'enum':
            declaration = self._parse_enum()
        elif objectType == 'enumerator':
            declaration = self._parse_enumerator()
        else:
            assert False
        templatePrefix = self._check_template_consistency(declaration.name,
                                                          templatePrefix,
                                                          fullSpecShorthand=False)
        return ASTDeclaration(objectType, visibility,
                              templatePrefix, declaration)

    def parse_namespace_object(self):
        templatePrefix = self._parse_template_declaration_prefix()
        name = self._parse_nested_name()
        templatePrefix = self._check_template_consistency(name, templatePrefix,
                                                          fullSpecShorthand=False)
        res = ASTNamespace(name, templatePrefix)
        res.objectType = 'namespace'
        return res

    def parse_xref_object(self):
        templatePrefix = self._parse_template_declaration_prefix()
        name = self._parse_nested_name()
        templatePrefix = self._check_template_consistency(name, templatePrefix,
                                                          fullSpecShorthand=True)
        res = ASTNamespace(name, templatePrefix)
        res.objectType = 'xref'
        return res


def _make_phony_error_name():
    nne = ASTNestedNameElement(ASTIdentifier("PhonyNameDueToError"), None)
    return ASTNestedName([nne], rooted=False)


class CPPObject(ObjectDescription):
    """Description of a C++ language object."""

    doc_field_types = [
        GroupedField('parameter', label=l_('Parameters'),
                     names=('param', 'parameter', 'arg', 'argument'),
                     can_collapse=True),
        GroupedField('template parameter', label=l_('Template Parameters'),
                     names=('tparam', 'template parameter'),
                     can_collapse=True),
        GroupedField('exceptions', label=l_('Throws'), rolename='cpp:class',
                     names=('throws', 'throw', 'exception'),
                     can_collapse=True),
        Field('returnvalue', label=l_('Returns'), has_arg=False,
              names=('returns', 'return')),
    ]

    def warn(self, msg):
        self.state_machine.reporter.warning(msg, line=self.lineno)

    def _add_enumerator_to_parent(self, ast):
        assert ast.objectType == 'enumerator'
        # find the parent, if it exists && is an enum
        #                     && it's unscoped,
        #                  then add the name to the parent scope
        symbol = ast.symbol
        assert symbol
        assert symbol.identifier is not None
        assert symbol.templateParams is None
        assert symbol.templateArgs is None
        parentSymbol = symbol.parent
        assert parentSymbol
        if parentSymbol.parent is None:
            # TODO: we could warn, but it is somewhat equivalent to unscoped
            # enums, without the enum
            return  # no parent
        parentDecl = parentSymbol.declaration
        if parentDecl is None:
            # the parent is not explicitly declared
            # TODO: we could warn, but it could be a style to just assume
            # enumerator parnets to be scoped
            return
        if parentDecl.objectType != 'enum':
            # TODO: maybe issue a warning, enumerators in non-enums is weird,
            # but it is somewhat equivalent to unscoped enums, without the enum
            return
        if parentDecl.scoped:
            return

        targetSymbol = parentSymbol.parent
        s = targetSymbol.find_identifier(symbol.identifier, matchSelf=False)
        if s is not None:
            # something is already declared with that name
            return
        declClone = symbol.declaration.clone()
        declClone.enumeratorScopedSymbol = symbol
        Symbol(parent=targetSymbol, identifier=symbol.identifier,
               templateParams=None, templateArgs=None,
               declaration=declClone,
               docname=self.env.docname)

    def add_target_and_index(self, ast, sig, signode):
        # general note: name must be lstrip(':')'ed, to remove "::"
        try:
            id_v1 = ast.get_id_v1()
        except NoOldIdError:
            id_v1 = None
        id_v2 = ast.get_id_v2()
        # store them in reverse order, so the newest is first
        ids = [id_v2, id_v1]

        newestId = ids[0]
        assert newestId  # shouldn't be None
        if not re.compile(r'^[a-zA-Z0-9_]*$').match(newestId):
            self.warn('Index id generation for C++ object "%s" failed, please '
                      'report as bug (id=%s).' % (text_type(ast), newestId))

        name = text_type(ast.symbol.get_full_nested_name()).lstrip(':')
        indexText = self.get_index_text(name)
        self.indexnode['entries'].append(('single', indexText, newestId, '', None))

        if newestId not in self.state.document.ids:
            # if the name is not unique, the first one will win
            names = self.env.domaindata['cpp']['names']
            if name not in names:
                names[name] = ast.symbol.docname
                signode['names'].append(name)
            else:
                # print("[CPP] non-unique name:", name)
                pass
            # always add the newest id
            assert newestId
            signode['ids'].append(newestId)
            # only add compatibility ids when there are no conflicts
            for id in ids[1:]:
                if not id:  # is None when the element didn't exist in that version
                    continue
                if id not in self.state.document.ids:
                    signode['ids'].append(id)
            signode['first'] = (not self.names)  # hmm, what is this abound?
            self.state.document.note_explicit_target(signode)

    def parse_definition(self, parser):
        raise NotImplementedError()

    def describe_signature(self, signode, ast, parentScope):
        raise NotImplementedError()

    def handle_signature(self, sig, signode):
        if 'cpp:parent_symbol' not in self.env.ref_context:
            root = self.env.domaindata['cpp']['root_symbol']
            self.env.ref_context['cpp:parent_symbol'] = root
        parentSymbol = self.env.ref_context['cpp:parent_symbol']

        parser = DefinitionParser(sig, self)
        try:
            ast = self.parse_definition(parser)
            parser.assert_end()
        except DefinitionError as e:
            self.warn(e.description)
            # It is easier to assume some phony name than handling the error in
            # the possibly inner declarations.
            name = _make_phony_error_name()
            symbol = parentSymbol.add_name(name)
            self.env.ref_context['cpp:last_symbol'] = symbol
            raise ValueError

        try:
            symbol = parentSymbol.add_declaration(ast, docname=self.env.docname)
            self.env.ref_context['cpp:last_symbol'] = symbol
        except _DuplicateSymbolError as e:
            # Assume we are actually in the old symbol,
            # instead of the newly created duplicate.
            self.env.ref_context['cpp:last_symbol'] = e.symbol

        if ast.objectType == 'enumerator':
            self._add_enumerator_to_parent(ast)

        self.describe_signature(signode, ast)
        return ast

    def before_content(self):
        lastSymbol = self.env.ref_context['cpp:last_symbol']
        assert lastSymbol
        self.oldParentSymbol = self.env.ref_context['cpp:parent_symbol']
        self.env.ref_context['cpp:parent_symbol'] = lastSymbol

    def after_content(self):
        self.env.ref_context['cpp:parent_symbol'] = self.oldParentSymbol


class CPPTypeObject(CPPObject):
    def get_index_text(self, name):
        return _('%s (C++ type)') % name

    def parse_definition(self, parser):
        return parser.parse_declaration("type")

    def describe_signature(self, signode, ast):
        ast.describe_signature(signode, 'lastIsName', self.env)


class CPPMemberObject(CPPObject):
    def get_index_text(self, name):
        return _('%s (C++ member)') % name

    def parse_definition(self, parser):
        return parser.parse_declaration("member")

    def describe_signature(self, signode, ast):
        ast.describe_signature(signode, 'lastIsName', self.env)


class CPPFunctionObject(CPPObject):
    def get_index_text(self, name):
        return _('%s (C++ function)') % name

    def parse_definition(self, parser):
        return parser.parse_declaration("function")

    def describe_signature(self, signode, ast):
        ast.describe_signature(signode, 'lastIsName', self.env)


class CPPClassObject(CPPObject):
    def get_index_text(self, name):
        return _('%s (C++ class)') % name

    def parse_definition(self, parser):
        return parser.parse_declaration("class")

    def describe_signature(self, signode, ast):
        ast.describe_signature(signode, 'lastIsName', self.env)


class CPPEnumObject(CPPObject):
    def get_index_text(self, name):
        return _('%s (C++ enum)') % name

    def parse_definition(self, parser):
        ast = parser.parse_declaration("enum")
        # self.objtype is set by ObjectDescription in run()
        if self.objtype == "enum":
            ast.scoped = None
        elif self.objtype == "enum-struct":
            ast.scoped = "struct"
        elif self.objtype == "enum-class":
            ast.scoped = "class"
        else:
            assert False
        return ast

    def describe_signature(self, signode, ast):
        ast.describe_signature(signode, 'lastIsName', self.env)


class CPPEnumeratorObject(CPPObject):
    def get_index_text(self, name):
        return _('%s (C++ enumerator)') % name

    def parse_definition(self, parser):
        return parser.parse_declaration("enumerator")

    def describe_signature(self, signode, ast):
        ast.describe_signature(signode, 'lastIsName', self.env)


class CPPNamespaceObject(Directive):
    """
    This directive is just to tell Sphinx that we're documenting stuff in
    namespace foo.
    """

    has_content = False
    required_arguments = 1
    optional_arguments = 0
    final_argument_whitespace = True
    option_spec = {}

    def warn(self, msg):
        self.state_machine.reporter.warning(msg, line=self.lineno)

    def run(self):
        env = self.state.document.settings.env
        rootSymbol = env.domaindata['cpp']['root_symbol']
        if self.arguments[0].strip() in ('NULL', '0', 'nullptr'):
            symbol = rootSymbol
            stack = []
        else:
            parser = DefinitionParser(self.arguments[0], self)
            try:
                ast = parser.parse_namespace_object()
                parser.assert_end()
            except DefinitionError as e:
                self.warn(e.description)
                name = _make_phony_error_name()
                ast = ASTNamespace(name, None)
            symbol = rootSymbol.add_name(ast.nestedName, ast.templatePrefix)
            stack = [symbol]
        env.ref_context['cpp:parent_symbol'] = symbol
        env.temp_data['cpp:namespace_stack'] = stack
        return []


class CPPNamespacePushObject(Directive):
    has_content = False
    required_arguments = 1
    optional_arguments = 0
    final_argument_whitespace = True
    option_spec = {}

    def warn(self, msg):
        self.state_machine.reporter.warning(msg, line=self.lineno)

    def run(self):
        env = self.state.document.settings.env
        if self.arguments[0].strip() in ('NULL', '0', 'nullptr'):
            return
        parser = DefinitionParser(self.arguments[0], self)
        try:
            ast = parser.parse_namespace_object()
            parser.assert_end()
        except DefinitionError as e:
            self.warn(e.description)
            name = _make_phony_error_name()
            ast = ASTNamespace(name, None)
        oldParent = env.ref_context.get('cpp:parent_symbol', None)
        if not oldParent:
            oldParent = env.domaindata['cpp']['root_symbol']
        symbol = oldParent.add_name(ast.nestedName, ast.templatePrefix)
        stack = env.temp_data.get('cpp:namespace_stack', [])
        stack.append(symbol)
        env.ref_context['cpp:parent_symbol'] = symbol
        env.temp_data['cpp:namespace_stack'] = stack
        return []


class CPPNamespacePopObject(Directive):
    has_content = False
    required_arguments = 0
    optional_arguments = 0
    final_argument_whitespace = True
    option_spec = {}

    def warn(self, msg):
        self.state_machine.reporter.warning(msg, line=self.lineno)

    def run(self):
        env = self.state.document.settings.env
        stack = env.temp_data.get('cpp:namespace_stack', None)
        if not stack or len(stack) == 0:
            self.warn("C++ namespace pop on empty stack. Defaulting to gobal scope.")
            stack = []
        else:
            stack.pop()
        if len(stack) > 0:
            symbol = stack[-1]
        else:
            symbol = env.domaindata['cpp']['root_symbol']
        env.ref_context['cpp:parent_symbol'] = symbol
        env.temp_data['cpp:namespace_stack'] = stack
        return []


class CPPXRefRole(XRefRole):
    def process_link(self, env, refnode, has_explicit_title, title, target):
        parent = env.ref_context.get('cpp:parent_symbol', None)
        if parent:
            refnode['cpp:parent_key'] = parent.get_lookup_key()
        if refnode['reftype'] == 'any':
            # Assume the removal part of fix_parens for :any: refs.
            # The addition part is done with the reference is resolved.
            if not has_explicit_title and title.endswith('()'):
                title = title[:-2]
            if target.endswith('()'):
                target = target[:-2]
        # TODO: should this really be here?
        if not has_explicit_title:
            target = target.lstrip('~')  # only has a meaning for the title
            # if the first character is a tilde, don't display the module/class
            # parts of the contents
            if title[:1] == '~':
                title = title[1:]
                dcolon = title.rfind('::')
                if dcolon != -1:
                    title = title[dcolon + 2:]
        return title, target


class CPPDomain(Domain):
    """C++ language domain."""
    name = 'cpp'
    label = 'C++'
    object_types = {
        'class': ObjType(l_('class'), 'class'),
        'function': ObjType(l_('function'), 'func'),
        'member': ObjType(l_('member'), 'member'),
        'type': ObjType(l_('type'), 'type'),
        'enum': ObjType(l_('enum'), 'enum'),
        'enumerator': ObjType(l_('enumerator'), 'enumerator')
    }

    directives = {
        'class': CPPClassObject,
        'function': CPPFunctionObject,
        'member': CPPMemberObject,
        'var': CPPMemberObject,
        'type': CPPTypeObject,
        'enum': CPPEnumObject,
        'enum-struct': CPPEnumObject,
        'enum-class': CPPEnumObject,
        'enumerator': CPPEnumeratorObject,
        'namespace': CPPNamespaceObject,
        'namespace-push': CPPNamespacePushObject,
        'namespace-pop': CPPNamespacePopObject
    }
    roles = {
        'any': CPPXRefRole(),
        'class': CPPXRefRole(),
        'func': CPPXRefRole(fix_parens=True),
        'member': CPPXRefRole(),
        'var': CPPXRefRole(),
        'type': CPPXRefRole(),
        'enum': CPPXRefRole(),
        'enumerator': CPPXRefRole()
    }
    initial_data = {
        'root_symbol': Symbol(None, None, None, None, None, None),
        'names': {}  # full name for indexing -> docname
    }

    def clear_doc(self, docname):
        rootSymbol = self.data['root_symbol']
        rootSymbol.clear_doc(docname)
        for name, nDocname in list(self.data['names'].items()):
            if nDocname == docname:
                del self.data['names'][name]

    def process_doc(self, env, docname, document):
        # just for debugging
        # print(docname)
        # print(self.data['root_symbol'].dump(0))
        pass

    def merge_domaindata(self, docnames, otherdata):
        self.data['root_symbol'].merge_with(otherdata['root_symbol'],
                                            docnames, self.env)
        ourNames = self.data['names']
        for name, docname in otherdata['names'].items():
            if docname in docnames:
                if name in ourNames:
                    msg = "Duplicate declaration, also defined in '%s'.\n"
                    msg += "Name of declaration is '%s'."
                    msg = msg % (ourNames[name], name)
                    self.env.warn(docname, msg)
                else:
                    ourNames[name] = docname

    def _resolve_xref_inner(self, env, fromdocname, builder, typ,
                            target, node, contnode, emitWarnings=True):
        class Warner(object):
            def warn(self, msg):
                if emitWarnings:
                    env.warn_node(msg, node)
        warner = Warner()
        parser = DefinitionParser(target, warner)
        try:
            ast = parser.parse_xref_object()
            parser.skip_ws()
            parser.assert_end()
        except DefinitionError as e:
            warner.warn('Unparseable C++ cross-reference: %r\n%s'
                        % (target, text_type(e.description)))
            return None, None
        parentKey = node.get("cpp:parent_key", None)
        rootSymbol = self.data['root_symbol']
        if parentKey:
            parentSymbol = rootSymbol.direct_lookup(parentKey)
            if not parentSymbol:
                print("Target: ", target)
                print("ParentKey: ", parentKey)
            assert parentSymbol  # should be there
        else:
            parentSymbol = rootSymbol

        name = ast.nestedName
        if ast.templatePrefix:
            templateDecls = ast.templatePrefix.templates
        else:
            templateDecls = []
        s = parentSymbol.find_name(name, templateDecls,
                                   templateShorthand=True,
                                   matchSelf=True)
        if s is None or s.declaration is None:
            return None, None

<<<<<<< HEAD
        if typ.startswith('cpp:'):
            typ = typ[4:]
        if typ == 'func':
            typ = 'function'
        declTyp = s.declaration.objectType

        def checkType():
            if typ == 'any':
                return True
            elif typ == 'var' or typ == 'member':
                return declTyp == 'var' or declTyp == 'member'
            elif typ in ['enum', 'enumerator', 'class', 'function']:
                return declTyp == typ
            elif typ == 'type':
                return declTyp in ['enum', 'class', 'function', 'type']
            else:
                print("Type is %s" % typ)
                assert False
        if not checkType():
            warner.warn("cpp:%s targets a %s." % (typ, s.declaration.objectType))

=======
>>>>>>> 4cf78e60
        declaration = s.declaration
        fullNestedName = s.get_full_nested_name()
        name = text_type(fullNestedName).lstrip(':')
        docname = s.docname
        assert docname
        if typ == 'any' and declaration.objectType == 'function':
            if env.config.add_function_parentheses:
                if not node['refexplicit']:
                    title = contnode.pop(0).astext()
                    contnode += nodes.Text(title + '()')
        return make_refnode(builder, fromdocname, docname,
                            declaration.get_newest_id(), contnode, name
                            ), declaration.objectType

    def resolve_xref(self, env, fromdocname, builder,
                     typ, target, node, contnode):
        return self._resolve_xref_inner(env, fromdocname, builder, typ,
                                        target, node, contnode)[0]

    def resolve_any_xref(self, env, fromdocname, builder, target,
                         node, contnode):
        node, objtype = self._resolve_xref_inner(env, fromdocname, builder,
                                                 'any', target, node, contnode,
                                                 emitWarnings=False)
        if node:
            return [('cpp:' + self.role_for_objtype(objtype), node)]
        return []

    def get_objects(self):
        rootSymbol = self.data['root_symbol']
        for symbol in rootSymbol.get_all_symbols():
            if symbol.declaration is None:
                continue
            assert symbol.docname
            name = text_type(symbol.get_full_nested_name()).lstrip(':')
            objectType = symbol.declaration.objectType
            docname = symbol.docname
            newestId = symbol.declaration.get_newest_id()
            yield (name, name, objectType, docname, newestId, 1)<|MERGE_RESOLUTION|>--- conflicted
+++ resolved
@@ -4125,7 +4125,6 @@
         if s is None or s.declaration is None:
             return None, None
 
-<<<<<<< HEAD
         if typ.startswith('cpp:'):
             typ = typ[4:]
         if typ == 'func':
@@ -4147,8 +4146,6 @@
         if not checkType():
             warner.warn("cpp:%s targets a %s." % (typ, s.declaration.objectType))
 
-=======
->>>>>>> 4cf78e60
         declaration = s.declaration
         fullNestedName = s.get_full_nested_name()
         name = text_type(fullNestedName).lstrip(':')
