"""
    sphinx.locale
    ~~~~~~~~~~~~~

    Locale utilities.

    :copyright: Copyright 2007-2016 by the Sphinx team, see AUTHORS.
    :license: BSD, see LICENSE for details.
"""

import gettext
import locale
import warnings
from collections import UserString, defaultdict
from gettext import NullTranslations

from sphinx.deprecation import RemovedInSphinx30Warning

if False:
    # For type annotation
    from typing import Any, Callable, Dict, Iterable, Iterator, List, Tuple, Union  # NOQA


class _TranslationProxy(UserString):
    """
    Class for proxy strings from gettext translations.  This is a helper for the
    lazy_* functions from this module.

    The proxy implementation attempts to be as complete as possible, so that
    the lazy objects should mostly work as expected, for example for sorting.

    This inherits from UserString because some docutils versions use UserString
    for their Text nodes, which then checks its argument for being either a
    basestring or UserString, otherwise calls str() -- not unicode() -- on it.
    """
    __slots__ = ('_func', '_args')

    def __new__(cls, func, *args):
        # type: (Callable, str) -> object
        if not args:
            # not called with "function" and "arguments", but a plain string
            return str(func)
        return object.__new__(cls)

    def __getnewargs__(self):
        # type: () -> Tuple[str]
        return (self._func,) + self._args  # type: ignore

    def __init__(self, func, *args):
        # type: (Callable, str) -> None
        self._func = func
        self._args = args

    @property
    def data(self):  # type: ignore
        # type: () -> str
        return self._func(*self._args)

    # replace function from UserString; it instantiates a self.__class__
    # for the encoding result

    def encode(self, encoding=None, errors=None):  # type: ignore
        # type: (str, str) -> bytes
        if encoding:
            if errors:
                return self.data.encode(encoding, errors)
            else:
                return self.data.encode(encoding)
        else:
            return self.data.encode()

    def __dir__(self):
        # type: () -> List[str]
        return dir(str)

    def __str__(self):
        # type: () -> str
        return str(self.data)

    def __add__(self, other):  # type: ignore
        # type: (str) -> str
        return self.data + other

    def __radd__(self, other):
        # type: (str) -> str
        return other + self.data

    def __mod__(self, other):  # type: ignore
        # type: (str) -> str
        return self.data % other

    def __rmod__(self, other):
        # type: (str) -> str
        return other % self.data

    def __mul__(self, other):  # type: ignore
        # type: (Any) -> str
        return self.data * other

    def __rmul__(self, other):
        # type: (Any) -> str
        return other * self.data

    def __getattr__(self, name):
        # type: (str) -> Any
        if name == '__members__':
            return self.__dir__()
        return getattr(self.data, name)

    def __getstate__(self):
        # type: () -> Tuple[Callable, Tuple[str, ...]]
        return self._func, self._args

    def __setstate__(self, tup):
        # type: (Tuple[Callable, Tuple[str]]) -> None
        self._func, self._args = tup

    def __copy__(self):
        # type: () -> _TranslationProxy
        return self

    def __repr__(self):
        # type: () -> str
        try:
            return 'i' + repr(str(self.data))
        except Exception:
            return '<%s broken>' % self.__class__.__name__


def mygettext(string):
    # type: (str) -> str
    """Used instead of _ when creating TranslationProxies, because _ is
    not bound yet at that time.
    """
    warnings.warn('sphinx.locale.mygettext() is deprecated.  Please use `_()` instead.',
                  RemovedInSphinx30Warning, stacklevel=2)
    return _(string)


def lazy_gettext(string):
    # type: (str) -> str
    """A lazy version of `gettext`."""
    # if isinstance(string, _TranslationProxy):
    #     return string
    warnings.warn('sphinx.locale.laxy_gettext() is deprecated.  Please use `_()` instead.',
                  RemovedInSphinx30Warning, stacklevel=2)
    return _TranslationProxy(mygettext, string)  # type: ignore


translators = defaultdict(NullTranslations)  # type: Dict[Tuple[str, str], NullTranslations]


def init(locale_dirs, language, catalog='sphinx', namespace='general'):
    # type: (List[str], str, str, str) -> Tuple[NullTranslations, bool]
    """Look for message catalogs in `locale_dirs` and *ensure* that there is at
    least a NullTranslations catalog set in `translators`.  If called multiple
    times or if several ``.mo`` files are found, their contents are merged
    together (thus making ``init`` reentrant).
    """
    global translators
    translator = translators.get((namespace, catalog))
    # ignore previously failed attempts to find message catalogs
    if translator.__class__ is NullTranslations:
        translator = None
    # the None entry is the system's default locale path
    has_translation = True

    if language and '_' in language:
        # for language having country code (like "de_AT")
        languages = [language, language.split('_')[0]]
    else:
        languages = [language]

    # loading
    for dir_ in locale_dirs:
        try:
            trans = gettext.translation(catalog, localedir=dir_, languages=languages)
            if translator is None:
                translator = trans
            else:
                translator.add_fallback(trans)
        except Exception:
            # Language couldn't be found in the specified path
            pass
    # guarantee translators[(namespace, catalog)] exists
    if translator is None:
        translator = NullTranslations()
        has_translation = False
    translators[(namespace, catalog)] = translator
    return translator, has_translation


def setlocale(category, value=None):
    # type: (int, Union[str, Iterable[str]]) -> None
    """Update locale settings.

    This does not throw any exception even if update fails.
    This is workaround for Python's bug.

    For more details:

    * https://github.com/sphinx-doc/sphinx/issues/5724
    * https://bugs.python.org/issue18378#msg215215

    .. note:: Only for internal use.  Please don't call this method from extensions.
              This will be removed in future.
    """
    try:
        locale.setlocale(category, value)
    except locale.Error:
        pass


def init_console(locale_dir, catalog):
    # type: (str, str) -> Tuple[NullTranslations, bool]
    """Initialize locale for console.

    .. versionadded:: 1.8
    """
    try:
        # encoding is ignored
        language, _ = locale.getlocale(locale.LC_MESSAGES)
    except AttributeError:
        # LC_MESSAGES is not always defined. Fallback to the default language
        # in case it is not.
        language = None
    return init([locale_dir], language, catalog, 'console')


def get_translator(catalog='sphinx', namespace='general'):
    # type: (str, str) -> NullTranslations
    return translators[(namespace, catalog)]


def is_translator_registered(catalog='sphinx', namespace='general'):
    # type: (str, str) -> bool
    return (namespace, catalog) in translators


def _lazy_translate(catalog, namespace, message):
    # type: (str, str, str) -> str
    """Used instead of _ when creating TranslationProxy, because _ is
    not bound yet at that time.
    """
    translator = get_translator(catalog, namespace)
    return translator.gettext(message)


def get_translation(catalog, namespace='general'):
    """Get a translation function based on the *catalog* and *namespace*.

    The extension can use this API to translate the messages on the
    extension::

        import os
        from sphinx.locale import get_translation

        EXTENSION_NAME = 'myextension'  # name of both *.pot, *.po and *.mo files
        _ = get_translation(EXTENSION_NAME)
        text = _('Hello Sphinx!')


        def setup(app):
            package_dir = path.abspath(path.dirname(__file__))
            locale_dir = os.path.join(package_dir, 'locales')
            app.add_message_catalog(EXTENSION_NAME, locale_dir)

    With this code, sphinx searches a message catalog from
<<<<<<< HEAD
    ``${package_dir}/locales/${language}/LC_MESSAGES/myextension.mo``
    The :confval:`language` is used for the searching.
=======
    ``${package_dir}/locales/${language}/LC_MESSAGES/${__name__}.mo``
    (ex. ``sphinxcontrib.applehelp.mo``).  Of course, you can use
    arbitrary catalog name instead of ``__name__``.  The
    :confval:`language` is used for the searching.
>>>>>>> 01f46111

    .. versionadded:: 1.8
    """
    def gettext(message, *args):
        # type: (str, *Any) -> str
        if not is_translator_registered(catalog, namespace):
            # not initialized yet
            return _TranslationProxy(_lazy_translate, catalog, namespace, message)  # type: ignore  # NOQA
        else:
            translator = get_translator(catalog, namespace)
            if len(args) <= 1:
                return translator.gettext(message)
            else:  # support pluralization
                return translator.ngettext(message, args[0], args[1])

    return gettext


# A shortcut for sphinx-core
#: Translation function for messages on documentation (menu, labels, themes and so on).
#: This function follows :confval:`language` setting.
_ = get_translation('sphinx')
#: Translation function for console messages
#: This function follows locale setting (`LC_ALL`, `LC_MESSAGES` and so on).
__ = get_translation('sphinx', 'console')


def l_(*args):
    warnings.warn('sphinx.locale.l_() is deprecated.  Please use `_()` instead.',
                  RemovedInSphinx30Warning, stacklevel=2)
    return _(*args)


# labels
admonitionlabels = {
    'attention': _('Attention'),
    'caution':   _('Caution'),
    'danger':    _('Danger'),
    'error':     _('Error'),
    'hint':      _('Hint'),
    'important': _('Important'),
    'note':      _('Note'),
    'seealso':   _('See also'),
    'tip':       _('Tip'),
    'warning':   _('Warning'),
}

# Moved to sphinx.directives.other (will be overriden later)
versionlabels = {}  # type: Dict[str, str]

# Moved to sphinx.domains.python (will be overriden later)
pairindextypes = {}  # type: Dict[str, str]<|MERGE_RESOLUTION|>--- conflicted
+++ resolved
@@ -266,15 +266,10 @@
             app.add_message_catalog(EXTENSION_NAME, locale_dir)
 
     With this code, sphinx searches a message catalog from
-<<<<<<< HEAD
     ``${package_dir}/locales/${language}/LC_MESSAGES/myextension.mo``
-    The :confval:`language` is used for the searching.
-=======
-    ``${package_dir}/locales/${language}/LC_MESSAGES/${__name__}.mo``
     (ex. ``sphinxcontrib.applehelp.mo``).  Of course, you can use
     arbitrary catalog name instead of ``__name__``.  The
     :confval:`language` is used for the searching.
->>>>>>> 01f46111
 
     .. versionadded:: 1.8
     """
