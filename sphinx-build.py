--- conflicted
+++ resolved
@@ -4,11 +4,7 @@
     Sphinx - Python documentation toolchain
     ~~~~~~~~~~~~~~~~~~~~~~~~~~~~~~~~~~~~~~~
 
-<<<<<<< HEAD
-    :copyright: 2007-2008 by Georg Brandl.
-=======
     :copyright: Copyright 2007-2009 by the Sphinx team, see AUTHORS.
->>>>>>> 24023f8f
     :license: BSD, see LICENSE for details.
 """
 
