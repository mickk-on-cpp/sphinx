--- conflicted
+++ resolved
@@ -2,11 +2,7 @@
 import os
 import sys
 from distutils import log
-<<<<<<< HEAD
-from distutils.cmd import Command
 from io import StringIO
-=======
->>>>>>> 52f212c1
 
 from setuptools import find_packages, setup
 
